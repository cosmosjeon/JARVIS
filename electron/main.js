--- conflicted
+++ resolved
@@ -1,19 +1,5 @@
 const path = require('path');
-<<<<<<< HEAD
-const fs = require('fs');
-require('dotenv').config();
-
-// Fallback for setups that keep the OpenAI key in API_KEY.env
-if (!process.env.OPENAI_API_KEY) {
-  const apiKeyEnvPath = path.resolve(__dirname, '..', 'API_KEY.env');
-  if (fs.existsSync(apiKeyEnvPath)) {
-    require('dotenv').config({ path: apiKeyEnvPath });
-  }
-}
-
-=======
 const { randomUUID } = require('crypto');
->>>>>>> f8295803
 const { app, BrowserWindow, ipcMain, nativeTheme, shell, screen, globalShortcut } = require('electron');
 const { createLogBridge } = require('./logger');
 const { createHotkeyManager } = require('./hotkeys');
