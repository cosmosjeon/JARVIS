--- conflicted
+++ resolved
@@ -532,12 +532,7 @@
                 clearTimeout(saveViewportStateTimeoutRef.current);
             }
         };
-<<<<<<< HEAD
-    }, [data, dimensions, assignFallbackPositions, viewportStateLoaded, treeId, userId, hierarchicalLinks]);
-=======
-
-    }, [data, dimensions, assignFallbackPositions, viewportStateLoaded, treeId, userId, isForceSimulationEnabled]);
->>>>>>> 2a7449ad
+    }, [data, dimensions, assignFallbackPositions, viewportStateLoaded, treeId, userId, hierarchicalLinks, isForceSimulationEnabled]);
 
     // 뷰포트 상태 복원 (컴포넌트 마운트 시)
     useEffect(() => {
@@ -1152,11 +1147,6 @@
         setLinkCreationState({ active: true, sourceId });
         // 링크 시작 시 소스 노드로 화면만 이동 (패널은 열지 않음)
         pendingCenterNodeIdRef.current = sourceId;
-<<<<<<< HEAD
-=======
-        // Do not open the question panel when entering link creation mode
-        // setSelectedNodeId(sourceId);
->>>>>>> 2a7449ad
     }, [contextMenuState.nodeId]);
 
     const handleMenuAddRoot = useCallback(() => {
@@ -1746,19 +1736,11 @@
                                 : (datum.keyword || datum.name || datum.id || '');
 
                             // 노드 크기 (텍스트 길이에 맞춰 동적 조정)
-<<<<<<< HEAD
                             const fontSize = isMemoStyledNode ? 10 : 9;
                             const charWidth = fontSize * 0.58; // 글자당 예상 너비
                             const padding = isMemoStyledNode ? 10 : 9; // 좌우 여백
                             const minWidth = isMemoStyledNode ? 28 : 22;
                             const maxWidth = 96;
-=======
-                            const baseFontSize = 7;
-                            const charWidth = baseFontSize * 0.6; // 글자당 예상 너비
-                            const padding = isMemoStyledNode ? 9 : 8; // 좌우 여백
-                            const minWidth = isMemoStyledNode ? 24 : 20;
-                            const maxWidth = 80;
->>>>>>> 2a7449ad
 
                             const textWidth = labelText.length * charWidth + padding * 2;
                             const baseWidth = Math.max(minWidth, Math.min(maxWidth, textWidth));
@@ -1867,21 +1849,8 @@
                             }
 
                             const opacity = isBeingDragged ? 1 : (isOtherNodeDragging ? 0.25 : 0.95);
-<<<<<<< HEAD
                             const baseStrokeWidth = isRootNode ? 0.9 : 0.5;
                             const strokeWidth = isSelected ? baseStrokeWidth + 0.25 : baseStrokeWidth;
-
-                            const hoverText = isHovered ? extractNodeHoverText(datum) : '';
-                            const hoverLines = isHovered ? computeHoverLines(hoverText) : [];
-                            const { width: tooltipWidth, height: tooltipHeight } = computeTooltipDimensions(hoverLines);
-                            const tooltipTranslateX = -tooltipWidth / 2;
-                            const tooltipTranslateY = -(nodeHeight / 2 + tooltipHeight + 12);
-                            const tooltipLineHeight = 18;
-=======
-                            const baseStrokeWidth = isRootNode ? 1.8 : 1;
-                            const strokeWidth = nodeShape === NODE_SHAPES.DOT 
-                                ? 0 // 닷 모양일 때는 테두리 없음
-                                : (isSelected || isMultiSelected) ? baseStrokeWidth + 0.5 : baseStrokeWidth;
 
                                             const hoverText = isHovered ? extractNodeHoverText(datum) : '';
                                             const hoverLines = isHovered ? computeHoverLines(hoverText) : [];
@@ -1893,7 +1862,6 @@
                                                 ? -(nodeHeight / 2 + scaledFontSize + scaledTooltipHeight + 8) // 닷 모양일 때는 글자 위에 툴팁 (거리 좁힘)
                                                 : -(nodeHeight / 2 + scaledTooltipHeight + 12); // 다른 모양일 때는 노드 위에 툴팁
                                             const tooltipLineHeight = 18 * sizeScale;
->>>>>>> 2a7449ad
 
                             return (
                                 <g
@@ -1987,41 +1955,11 @@
                                             initial={{ opacity: 0 }}
                                             animate={{ opacity: 1 }}
                                             transition={{ duration: 0.2 }}
-                                            y={nodeShape === NODE_SHAPES.DOT ? -(nodeHeight / 2 + scaledFontSize + 1) : 0}
                                             style={{
-<<<<<<< HEAD
                                                 textShadow: 'none',
                                                 textRendering: 'geometricPrecision',
                                                 paintOrder: 'stroke fill',
                                                 letterSpacing: isMemoStyledNode ? '0.25px' : '0.2px',
-=======
-                                                textShadow: isRootNode
-                                                    ? (isLightMode
-                                                        ? '0 1px 2px rgba(0,0,0,0.35)'
-                                                        : '0 1px 2px rgba(0,0,0,0.8)')
-                                                    : isMemoNode
-                                                        ? 'none'
-                                                        : '0 1px 2px rgba(0,0,0,0.8)',
-                                                cursor: nodeShape === NODE_SHAPES.DOT ? 'pointer' : 'default',
-                                                userSelect: 'none', // 텍스트 선택 방지
-                                                WebkitUserSelect: 'none', // Safari 텍스트 선택 방지
-                                                MozUserSelect: 'none', // Firefox 텍스트 선택 방지
-                                                msUserSelect: 'none', // IE 텍스트 선택 방지
-                                            }}
-                                            onClick={nodeShape === NODE_SHAPES.DOT ? (event) => {
-                                                event.stopPropagation();
-                                                handleNodeClick(node);
-                                            } : undefined}
-                                            onPointerDown={nodeShape === NODE_SHAPES.DOT ? (event) => {
-                                                if (isOtherNodeDragging) return;
-                                                event.preventDefault(); // 텍스트 선택 방지
-                                                event.stopPropagation();
-                                                setHoveredNodeId(null);
-                                                handleDragStart(event, node);
-                                            } : undefined}
-                                            onDragStart={(event) => {
-                                                event.preventDefault(); // 드래그 시작 방지
->>>>>>> 2a7449ad
                                             }}
                                         >
                                             {labelText}
@@ -2029,7 +1967,6 @@
                                     )}
 
                                     {/* 선택 효과 */}
-<<<<<<< HEAD
                                     {isSelected && (
                                         <motion.rect
                                             x={-(nodeWidth / 2 + 3)}
@@ -2045,62 +1982,6 @@
                                             initial={{ opacity: 0 }}
                                             animate={{ opacity: 1 }}
                                         />
-=======
-                                    {(isSelected || isMultiSelected) && (
-                                        <>
-                                            {nodeShape === NODE_SHAPES.DOT ? (
-                                                <motion.circle
-                                                    cx={0}
-                                                    cy={0}
-                                                    r={nodeWidth / 2 + 3}
-                                                    fill="none"
-                                                    stroke={isMultiSelected ? '#60A5FA' : strokeColor}
-                                                    strokeWidth={isMultiSelected ? 1.5 : 1}
-                                                    strokeOpacity={isMultiSelected ? 0.8 : 0.5}
-                                                    initial={{ opacity: 0 }}
-                                                    animate={{ opacity: 1 }}
-                                                />
-                                            ) : nodeShape === NODE_SHAPES.ELLIPSE ? (
-                                                <motion.ellipse
-                                                    cx={0}
-                                                    cy={0}
-                                                    rx={nodeWidth / 2 + 3}
-                                                    ry={nodeHeight / 2 + 3}
-                                                    fill="none"
-                                                    stroke={isMultiSelected ? '#60A5FA' : strokeColor}
-                                                    strokeWidth={isMultiSelected ? 1.5 : 1}
-                                                    strokeOpacity={isMultiSelected ? 0.8 : 0.5}
-                                                    initial={{ opacity: 0 }}
-                                                    animate={{ opacity: 1 }}
-                                                />
-                                            ) : nodeShape === NODE_SHAPES.DIAMOND ? (
-                                                <motion.polygon
-                                                    points={`0,${-(nodeHeight / 2 + 3)} ${nodeWidth / 2 + 3},0 0,${nodeHeight / 2 + 3} ${-(nodeWidth / 2 + 3)},0`}
-                                                    fill="none"
-                                                    stroke={isMultiSelected ? '#60A5FA' : strokeColor}
-                                                    strokeWidth={isMultiSelected ? 1.5 : 1}
-                                                    strokeOpacity={isMultiSelected ? 0.8 : 0.5}
-                                                    initial={{ opacity: 0 }}
-                                                    animate={{ opacity: 1 }}
-                                                />
-                                            ) : (
-                                                <motion.rect
-                                                    x={-(nodeWidth / 2 + 3)}
-                                                    y={-(nodeHeight / 2 + 3)}
-                                                    width={nodeWidth + 6}
-                                                    height={nodeHeight + 6}
-                                                    rx={4}
-                                                    ry={4}
-                                                    fill="none"
-                                                    stroke={isMultiSelected ? '#60A5FA' : strokeColor}
-                                                    strokeWidth={isMultiSelected ? 1.5 : 1}
-                                                    strokeOpacity={isMultiSelected ? 0.8 : 0.5}
-                                                    initial={{ opacity: 0 }}
-                                                    animate={{ opacity: 1 }}
-                                                />
-                                            )}
-                                        </>
->>>>>>> 2a7449ad
                                     )}
 
 
@@ -2122,11 +2003,7 @@
                                                     ry={10 * sizeScale}
                                                     fill={theme === 'light' ? 'rgba(255, 255, 255, 0.95)' : 'rgba(0, 0, 0, 0.8)'}
                                                     stroke={theme === 'light' ? 'rgba(156, 163, 175, 0.5)' : 'rgba(255, 255, 255, 0.35)'}
-<<<<<<< HEAD
                                                     strokeWidth={0.5}
-=======
-                                                    strokeWidth={1 * sizeScale}
->>>>>>> 2a7449ad
                                                 />
                                                 {hoverLines.map((line, index) => (
                                                     <text
