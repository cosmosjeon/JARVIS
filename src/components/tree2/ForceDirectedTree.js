import React, { useEffect, useRef, useState, useCallback } from 'react';
import * as d3 from 'd3';
import { motion, AnimatePresence } from 'framer-motion';
import DataTransformService from '../../services/DataTransformService';
import ForceSimulationService from '../../services/ForceSimulationService';
<<<<<<< HEAD
import { fetchMemosForTree, upsertMemo, deleteMemo as deleteMemoFromDB } from '../../services/supabaseTrees';
import MemoBlock from './MemoBlock';
import MemoNoteBlock from './MemoNoteBlock';
import MemoCreationModal from './MemoCreationModal';
=======
>>>>>>> 3ebe9641
import NodeAssistantPanel from '../NodeAssistantPanel';
import MemoPanel from './MemoPanel';
import QuestionService from '../../services/QuestionService';

const NODE_COLOR_PALETTE = (d3.schemeTableau10 && d3.schemeTableau10.length ? d3.schemeTableau10 : d3.schemeCategory10);
const DEFAULT_CONTEXT_MENU_STATE = {
    open: false,
    x: 0,
    y: 0,
    nodeId: null,
    nodeType: null,
};

const getNodeDatum = (node) => {
    if (!node) {
        return {};
    }

    const hierarchyPayload = node.data || {};
    if (hierarchyPayload && typeof hierarchyPayload === 'object' && hierarchyPayload.data) {
        return hierarchyPayload.data || {};
    }

    return hierarchyPayload;
};

const getNodeId = (node) => {
    if (!node) return null;
    const hierarchyPayload = node.data || {};
    return hierarchyPayload.id || getNodeDatum(node).id || node.id || null;
};

const sanitizeText = (value) => {
    if (typeof value !== 'string') {
        if (value === null || value === undefined) return '';
        return String(value);
    }
    return value;
};

const extractNodeHoverText = (nodeData = {}) => {
    const memoTitle = sanitizeText(nodeData?.memo?.title).trim();
    if (memoTitle) {
        return memoTitle;
    }

    const memoContent = sanitizeText(nodeData?.memo?.content).trim();
    if (memoContent) {
        return memoContent;
    }

    const question = sanitizeText(nodeData?.questionData?.question).trim();
    if (question) {
        return question;
    }

    const keyword = sanitizeText(nodeData.keyword).trim();
    if (keyword) {
        return keyword;
    }

    const fullText = sanitizeText(nodeData.fullText).trim();
    if (fullText) {
        return fullText;
    }

    const name = sanitizeText(nodeData.name).trim();
    if (name) {
        return name;
    }

    const id = sanitizeText(nodeData.id).trim();
    if (id) {
        return id;
    }

    return '';
};

const computeHoverLines = (text, maxCharsPerLine = 28, maxLines = 3) => {
    const normalized = sanitizeText(text).replace(/\s+/g, ' ').trim();
    if (!normalized) {
        return [];
    }

    const lines = [];
    let remaining = normalized;

    for (let i = 0; i < maxLines && remaining.length > 0; i += 1) {
        if (remaining.length <= maxCharsPerLine) {
            lines.push(remaining);
            remaining = '';
            break;
        }

        let sliceEnd = remaining.lastIndexOf(' ', maxCharsPerLine);
        if (sliceEnd <= 0) {
            sliceEnd = maxCharsPerLine;
        }

        const line = remaining.slice(0, sliceEnd).trim();
        if (line) {
            lines.push(line);
        }

        remaining = remaining.slice(sliceEnd).trim();
    }

    if (remaining.length > 0 && lines.length > 0) {
        const lastIndex = lines.length - 1;
        lines[lastIndex] = `${lines[lastIndex].replace(/[.…]*$/, '')}…`;
    }

    return lines;
};

const computeTooltipDimensions = (lines) => {
    if (!lines || lines.length === 0) {
        return { width: 0, height: 0 };
    }

    const horizontalPadding = 28;
    const verticalPadding = 18;
    const charWidthEstimate = 9;
    const lineHeight = 18;

    const longestLineLength = lines.reduce((max, line) => Math.max(max, line.length), 0);
    const rawWidth = longestLineLength * charWidthEstimate + horizontalPadding;
    const width = Math.min(280, Math.max(140, rawWidth));
    const height = lines.length * lineHeight + verticalPadding;

    return { width, height };
};

/**
 * ForceDirectedTree Component
 * 
 * Presentation: Force-directed 레이아웃으로 트리 시각화
 */
const ForceDirectedTree = ({
    data,
    dimensions,
    onNodeClick,
    onNodeRemove,
<<<<<<< HEAD
<<<<<<< HEAD
    treeId,
    userId,
=======
=======
    onMemoCreate,
    onMemoUpdate,
>>>>>>> 3ebe9641
    questionService,
    getInitialConversation,
    onConversationChange,
    onRequestAnswer,
    onAnswerComplete,
    onAnswerError,
    onSecondQuestion,
    onPlaceholderCreate,
>>>>>>> 8894695ccd073d7726a9f25dbeda189d1ce394bb
}) => {
    const questionServiceRef = useRef(questionService || new QuestionService());
    const svgRef = useRef(null);
    const containerRef = useRef(null);
    const simulationServiceRef = useRef(null);
    const [simulatedNodes, setSimulatedNodes] = useState([]);
    const [simulatedLinks, setSimulatedLinks] = useState([]);
    const [simulatedMemos, setSimulatedMemos] = useState([]);
    const [selectedNodeId, setSelectedNodeId] = useState(null);
    const [isDraggingNode, setIsDraggingNode] = useState(false);
    const [draggedNodeId, setDraggedNodeId] = useState(null);
    const [hoveredNodeId, setHoveredNodeId] = useState(null);
    const [contextMenuState, setContextMenuState] = useState(DEFAULT_CONTEXT_MENU_STATE);
    const dragStartTimeRef = useRef(0);
    const shouldOpenNodeRef = useRef(false);
    const draggedMemoSnapshotRef = useRef([]);

    // 메모 관련 상태
    const [memos, setMemos] = useState([]);
    const [isMemoModalVisible, setIsMemoModalVisible] = useState(false);
    const [memoModalNode, setMemoModalNode] = useState(null);

    // SVG 중심 위치 계산
    const centerX = dimensions.width / 2;
    const centerY = dimensions.height / 2;

<<<<<<< HEAD
    // 메모 로드 (treeId 변경 시)
    useEffect(() => {
        if (!treeId || !userId) {
            setMemos([]);
            return;
        }

        const loadMemos = async () => {
            try {
                const loadedMemos = await fetchMemosForTree({ treeId, userId });
                setMemos(loadedMemos);
            } catch (error) {
                console.error('메모 로드 실패:', error);
                setMemos([]);
            }
        };

        loadMemos();
    }, [treeId, userId]);
=======
    // viewTransform 초기값을 중심으로 설정
    const [viewTransform, setViewTransform] = useState({ x: centerX, y: centerY, k: 1 });
>>>>>>> 8894695ccd073d7726a9f25dbeda189d1ce394bb

    // Simulation 초기화
    useEffect(() => {
        console.log('Simulation 초기화 - memos 개수:', memos.length);

        if (!data || !data.nodes || data.nodes.length === 0) {
            setSimulatedNodes([]);
            setSimulatedLinks([]);
            return;
        }

        // 1. 데이터 변환
        const hierarchyData = DataTransformService.transformToHierarchy(
            data.nodes,
            data.links
        );

        if (!hierarchyData) {
            setSimulatedNodes([]);
            setSimulatedLinks([]);
            return;
        }

        // 2. Simulation 서비스 생성
        if (!simulationServiceRef.current) {
            simulationServiceRef.current = new ForceSimulationService();
        }

        // 3. Simulation 생성 및 tick 콜백
        const handleTick = (nodes, links, memoNodes) => {
            console.log('Simulation tick - memoNodes 개수:', memoNodes.length);
            setSimulatedNodes([...nodes]);
            setSimulatedLinks([...links]);
            setSimulatedMemos([...memoNodes]);
        };

        console.log('createSimulation 호출 - memos:', memos);
        simulationServiceRef.current.createSimulation(
            hierarchyData,
            dimensions,
            handleTick,
            memos // 메모를 simulation에 전달
        );

        // Cleanup
        return () => {
            if (simulationServiceRef.current) {
                simulationServiceRef.current.cleanup();
            }
        };
    }, [data, dimensions, memos]);

    // dimensions가 변경될 때 viewTransform 업데이트 (비율 유지)
    const prevCenterRef = useRef({ x: centerX, y: centerY });
    useEffect(() => {
        const prevCenter = prevCenterRef.current;
        const deltaX = centerX - prevCenter.x;
        const deltaY = centerY - prevCenter.y;

        setViewTransform(prev => ({
            x: prev.x + deltaX,
            y: prev.y + deltaY,
            k: prev.k
        }));

        prevCenterRef.current = { x: centerX, y: centerY };
    }, [centerX, centerY]);

    useEffect(() => {
        if (!hoveredNodeId) {
            return;
        }

        const stillExists = simulatedNodes.some((node) => node?.data?.id === hoveredNodeId);
        if (!stillExists) {
            setHoveredNodeId(null);
        }
    }, [hoveredNodeId, simulatedNodes]);

    useEffect(() => {
        if (selectedNodeId) {
            setHoveredNodeId(null);
        }
    }, [selectedNodeId]);

    useEffect(() => {
        if (!selectedNodeId) {
            return;
        }

        const stillExists = simulatedNodes.some((node) => node?.data?.id === selectedNodeId);
        if (!stillExists) {
            setSelectedNodeId(null);
        }
    }, [selectedNodeId, simulatedNodes]);

    useEffect(() => {
        if (!contextMenuState.open) {
            return;
        }

        const handlePointerDown = (event) => {
            const target = event.target instanceof Element ? event.target : null;
            if (target && target.closest('[data-force-tree-context-menu="true"]')) {
                return;
            }
            setContextMenuState(DEFAULT_CONTEXT_MENU_STATE);
        };

        const handleEscape = (event) => {
            if (event.key === 'Escape') {
                setContextMenuState(DEFAULT_CONTEXT_MENU_STATE);
            }
        };

        const handleScroll = () => {
            setContextMenuState(DEFAULT_CONTEXT_MENU_STATE);
        };

        window.addEventListener('pointerdown', handlePointerDown, true);
        window.addEventListener('keydown', handleEscape, true);
        window.addEventListener('wheel', handleScroll, true);

        return () => {
            window.removeEventListener('pointerdown', handlePointerDown, true);
            window.removeEventListener('keydown', handleEscape, true);
            window.removeEventListener('wheel', handleScroll, true);
        };
    }, [contextMenuState.open]);

    // Zoom/Pan 설정
    const zoomBehaviorRef = useRef(null);

    useEffect(() => {
        if (!svgRef.current) return;

        const svg = d3.select(svgRef.current);

        const zoom = d3.zoom()
            .scaleExtent([0.3, 8])
            .filter((event) => {
                // 노드 드래그 중에는 줌/팬 비활성화
                if (isDraggingNode) return false;

                // foreignObject나 노드 내부에서는 줌/팬 비활성화
                const target = event.target instanceof Element ? event.target : null;
                if (target && target.closest('foreignObject')) return false;

                // wheel 이벤트는 모두 허용 (트랙패드 줌/스크롤)
                if (event.type === 'wheel') return true;

                // 더블클릭은 비활성화
                if (event.type === 'dblclick') return false;

                // 모든 버튼 드래그 허용 (좌클릭, 우클릭, 휠 버튼)
                if (event.type === 'mousedown' || event.type === 'pointerdown') return true;
                if (event.type === 'mousemove' || event.type === 'pointermove') return true;
                if (event.type === 'mouseup' || event.type === 'pointerup') return true;

                return false;
            })
            .on('zoom', (event) => {
                setViewTransform({
                    x: event.transform.x,
                    y: event.transform.y,
                    k: event.transform.k
                });
            });

        // 초기 transform을 현재 viewTransform으로 설정
        const initialTransform = d3.zoomIdentity.translate(viewTransform.x, viewTransform.y).scale(viewTransform.k);
        svg.call(zoom.transform, initialTransform);

        // wheelDelta 커스터마이즈하여 민감도 조절
        const defaultWheelDelta = zoom.wheelDelta();
        zoom.wheelDelta((event) => {
            // Ctrl/Cmd 키가 있으면 줌 (핀치 줌)
            if (event.ctrlKey || event.metaKey) {
                const base = typeof defaultWheelDelta === 'function'
                    ? defaultWheelDelta(event)
                    : (-event.deltaY * (event.deltaMode ? 120 : 1) / 500);
                return base * 1.0;
            }

            // Ctrl/Cmd 키가 없으면 패닝
            return 0;
        });

        zoomBehaviorRef.current = zoom;
        svg.call(zoom);

        // wheel 이벤트를 직접 처리하여 패닝 구현
        svg.on('wheel.treepan', (event) => {
            // Ctrl/Cmd 키가 있으면 핀치 줌 (zoom behavior가 처리)
            if (event.ctrlKey || event.metaKey) {
                return;
            }

            // Ctrl/Cmd 키가 없으면 패닝
            event.preventDefault();

            const deltaX = event.deltaX || 0;
            const deltaY = event.deltaY || 0;

            if (deltaX === 0 && deltaY === 0) {
                return;
            }

            const currentTransform = d3.zoomTransform(svg.node());
            const scale = Number.isFinite(currentTransform.k) && currentTransform.k > 0 ? currentTransform.k : 1;
            const panX = -deltaX / scale;
            const panY = -deltaY / scale;
            zoom.translateBy(svg, panX, panY);
        });

        return () => {
            svg.on('.zoom', null);
            svg.on('.treepan', null);
        };
    }, [isDraggingNode, centerX, centerY]);

    // 노드 드래그 핸들러
    const handleDragStart = useCallback((event, nodeData) => {
        if (event.button !== 0) {
            return;
        }

        event.preventDefault();
        event.stopPropagation();

        // 드래그 시작 시간 기록
        dragStartTimeRef.current = Date.now();
        shouldOpenNodeRef.current = false;

        setIsDraggingNode(true);
        const datum = getNodeDatum(nodeData);
        const nodeId = getNodeId(nodeData);
        setDraggedNodeId(nodeId);
        setContextMenuState(DEFAULT_CONTEXT_MENU_STATE);

        if (simulationServiceRef.current) {
            simulationServiceRef.current.handleDragStart(event, nodeData);
        }

        const simulation = simulationServiceRef.current?.getSimulation?.();
        if (simulation && datum?.nodeType !== 'memo') {
            const memoFollowers = simulation.nodes().filter((candidate) => (
                getNodeDatum(candidate)?.nodeType === 'memo'
                && getNodeDatum(candidate)?.memoParentId === nodeId
            ));

            draggedMemoSnapshotRef.current = memoFollowers.map((memoNode) => ({
                node: memoNode,
                offsetX: (memoNode.x || 0) - (nodeData.x || 0),
                offsetY: (memoNode.y || 0) - (nodeData.y || 0),
            }));
        } else {
            draggedMemoSnapshotRef.current = [];
        }

        // 전역 드래그 핸들러 (즉시 등록하여 노드 밖으로 나가도 드래그 계속됨)
        const handleGlobalPointerMove = (e) => {
            if (!simulationServiceRef.current) return;

            const svg = svgRef.current;
            if (!svg) return;

            const point = svg.createSVGPoint();
            point.x = e.clientX;
            point.y = e.clientY;

            const svgPoint = point.matrixTransform(svg.getScreenCTM().inverse());

            // SVG viewBox 좌표 -> Force simulation 좌표로 변환
            const forceX = (svgPoint.x - viewTransform.x) / viewTransform.k;
            const forceY = (svgPoint.y - viewTransform.y) / viewTransform.k;

            const mockEvent = {
                x: forceX,
                y: forceY,
            };

            simulationServiceRef.current.handleDrag(mockEvent, nodeData);

            if (draggedMemoSnapshotRef.current.length > 0) {
                draggedMemoSnapshotRef.current.forEach(({ node: memoNode, offsetX, offsetY }) => {
                    if (!memoNode) return;
                    memoNode.fx = forceX + offsetX;
                    memoNode.fy = forceY + offsetY;
                });
            }
        };

        const handleGlobalPointerUp = (e) => {
            if (simulationServiceRef.current) {
                simulationServiceRef.current.handleDragEnd(e, nodeData);
            }

            // 드래그 시간 체크 (0.1초 이하면 클릭으로 처리)
            const dragDuration = Date.now() - dragStartTimeRef.current;
            if (dragDuration <= 100) {
                shouldOpenNodeRef.current = true;
            }

            setIsDraggingNode(false);
            setDraggedNodeId(null);

            if (draggedMemoSnapshotRef.current.length > 0) {
                draggedMemoSnapshotRef.current.forEach(({ node: memoNode }) => {
                    if (!memoNode) return;
                    memoNode.fx = null;
                    memoNode.fy = null;
                });
                draggedMemoSnapshotRef.current = [];
            }

            // 리스너 제거
            document.removeEventListener('pointermove', handleGlobalPointerMove);
            document.removeEventListener('pointerup', handleGlobalPointerUp);
            document.removeEventListener('pointercancel', handleGlobalPointerUp);
        };

        // 전역 리스너 등록 (즉시)
        document.addEventListener('pointermove', handleGlobalPointerMove);
        document.addEventListener('pointerup', handleGlobalPointerUp);
        document.addEventListener('pointercancel', handleGlobalPointerUp);
    }, [centerX, centerY, viewTransform]);


    // 노드를 화면 중앙으로 이동
    const centerNodeOnScreen = useCallback((node) => {
        if (!node || !svgRef.current || !zoomBehaviorRef.current) return;

        const targetX = centerX - node.x * viewTransform.k;
        const targetY = centerY - node.y * viewTransform.k;

        const svg = d3.select(svgRef.current);
        const targetTransform = d3.zoomIdentity
            .translate(targetX, targetY)
            .scale(viewTransform.k);

        // D3 transition으로 부드럽게 이동하고 zoom behavior 업데이트
        svg.transition()
            .duration(500)
            .ease(d3.easeCubicInOut)
            .call(zoomBehaviorRef.current.transform, targetTransform);
    }, [viewTransform, centerX, centerY]);

    // 노드 클릭 핸들러
    const handleNodeClick = useCallback((node) => {
        // 드래그 중이거나 다른 노드가 드래그 중일 때는 클릭 무시
        if (isDraggingNode || draggedNodeId) {
            return;
        }

        // 드래그 시간이 0.2초 초과였으면 클릭 무시
        if (!shouldOpenNodeRef.current) {
            shouldOpenNodeRef.current = false;
            return;
        }

        // 플래그 리셋
        shouldOpenNodeRef.current = false;

        setContextMenuState(DEFAULT_CONTEXT_MENU_STATE);

        // 노드를 화면 중앙으로 이동
        const datum = getNodeDatum(node);
        const nodeId = getNodeId(node);

        centerNodeOnScreen(node);

        setSelectedNodeId(nodeId);
        if (onNodeClick) {
            onNodeClick(nodeId);
        }
    }, [onNodeClick, isDraggingNode, draggedNodeId, centerNodeOnScreen]);

    const handleNodeContextMenu = useCallback((event, node) => {
        event.preventDefault();
        event.stopPropagation();

        if (!node || isDraggingNode || draggedNodeId) {
            return;
        }

        const datum = getNodeDatum(node);
        if (!datum?.id) {
            return;
        }

        const container = containerRef.current;
        const rect = container ? container.getBoundingClientRect() : null;

        const x = rect ? event.clientX - rect.left : event.clientX;
        const y = rect ? event.clientY - rect.top : event.clientY;

        setContextMenuState({
            open: true,
            x,
            y,
            nodeId: datum.id,
            nodeType: datum.nodeType || 'node',
        });
    }, [draggedNodeId, isDraggingNode]);

    const handleMenuAddMemo = useCallback(() => {
        if (!contextMenuState.nodeId || !onMemoCreate) {
            setContextMenuState(DEFAULT_CONTEXT_MENU_STATE);
            return;
        }

        const maybeId = onMemoCreate(contextMenuState.nodeId);
        setContextMenuState(DEFAULT_CONTEXT_MENU_STATE);

        Promise.resolve(maybeId).then((newMemoId) => {
            if (!newMemoId) {
                return;
            }
            setSelectedNodeId(newMemoId);
            shouldOpenNodeRef.current = false;
        }).catch(() => {
            // ignore memo creation errors in UI layer
        });
    }, [contextMenuState.nodeId, onMemoCreate]);

    const handleMenuRemoveNode = useCallback(() => {
        if (contextMenuState.nodeId && onNodeRemove) {
            if (selectedNodeId === contextMenuState.nodeId) {
                setSelectedNodeId(null);
            }
            onNodeRemove(contextMenuState.nodeId);
        }

        setContextMenuState(DEFAULT_CONTEXT_MENU_STATE);
    }, [contextMenuState.nodeId, onNodeRemove, selectedNodeId]);

    // 배경 클릭 핸들러 (선택 해제)
    const handleBackgroundClick = useCallback(() => {
        setSelectedNodeId(null);
        setHoveredNodeId(null);
    }, []);

    // Conversation 관리
    const getInitialConversationForNode = useCallback((nodeId) => {
        return getInitialConversation ? getInitialConversation(nodeId) : [];
    }, [getInitialConversation]);

    const handleConversationChange = useCallback((nodeId, messages) => {
        if (onConversationChange) {
            onConversationChange(nodeId, messages);
        }
    }, [onConversationChange]);

    // 메모 관리 함수들
    const generateMemoId = useCallback(() => {
        return `memo_${Date.now()}_${Math.random().toString(36).substr(2, 9)}`;
    }, []);

    const handleAddMemo = useCallback((node) => {
        setMemoModalNode(node);
        setIsMemoModalVisible(true);
    }, []);

    const handleSaveMemo = useCallback(async (content) => {
        if (!memoModalNode || !content.trim()) return;

        const newMemo = {
            id: generateMemoId(),
            nodeId: memoModalNode.data.id,
            content: content.trim(),
            // position은 simulation이 관리하므로 초기값만 설정
            position: {
                x: memoModalNode.x + (Math.random() - 0.5) * 60, // 노드 근처 랜덤 위치 (더 가깝게)
                y: memoModalNode.y + (Math.random() - 0.5) * 60,
            },
            createdAt: Date.now(),
        };

        console.log('메모 생성:', newMemo);

        // 로컬 상태 즉시 업데이트 (낙관적 업데이트)
        setMemos(prev => {
            const updated = [...prev, newMemo];
            console.log('메모 상태 업데이트:', updated);
            return updated;
        });
        setIsMemoModalVisible(false);
        setMemoModalNode(null);

        // Supabase에 저장 (비동기)
        if (treeId && userId) {
            try {
                await upsertMemo({ memo: newMemo, treeId, userId });
                console.log('메모 Supabase 저장 성공');
            } catch (error) {
                console.error('메모 저장 실패:', error);
                // 에러 발생 시 롤백
                setMemos(prev => prev.filter(m => m.id !== newMemo.id));
            }
        } else {
            console.warn('treeId 또는 userId 없음 - 로컬 전용 메모:', { treeId, userId });
        }
    }, [memoModalNode, generateMemoId, treeId, userId]);

    const handleEditMemo = useCallback(async (memoId, newContent) => {
        // 로컬 상태 즉시 업데이트
        const updatedMemo = memos.find(m => m.id === memoId);
        if (!updatedMemo) return;

        const newMemo = { ...updatedMemo, content: newContent, updatedAt: Date.now() };
        setMemos(prev => prev.map(memo =>
            memo.id === memoId ? newMemo : memo
        ));

        // Supabase에 저장 (비동기)
        if (treeId && userId) {
            try {
                await upsertMemo({ memo: newMemo, treeId, userId });
            } catch (error) {
                console.error('메모 수정 실패:', error);
                // 에러 발생 시 롤백
                setMemos(prev => prev.map(memo =>
                    memo.id === memoId ? updatedMemo : memo
                ));
            }
        }
    }, [memos, treeId, userId]);

    const handleDeleteMemo = useCallback(async (memoId) => {
        // 로컬 상태 즉시 업데이트
        const deletedMemo = memos.find(m => m.id === memoId);
        setMemos(prev => prev.filter(memo => memo.id !== memoId));

        // Supabase에서 삭제 (비동기)
        if (treeId && userId) {
            try {
                await deleteMemoFromDB({ memoId, userId });
            } catch (error) {
                console.error('메모 삭제 실패:', error);
                // 에러 발생 시 롤백
                if (deletedMemo) {
                    setMemos(prev => [...prev, deletedMemo]);
                }
            }
        }
    }, [memos, treeId, userId]);

    const handleMemoDragStart = useCallback((event, memo) => {
        event.preventDefault();
        event.stopPropagation();

        // 드래그 시작 시간 기록
        dragStartTimeRef.current = Date.now();
        shouldOpenNodeRef.current = false;

        setIsDraggingNode(true);
        setDraggedNodeId(memo.id);

        if (simulationServiceRef.current) {
            simulationServiceRef.current.handleDragStart(event, memo);
        }

        // 전역 드래그 핸들러 (즉시 등록하여 노드 밖으로 나가도 드래그 계속됨)
        const handleGlobalPointerMove = (e) => {
            if (!simulationServiceRef.current) return;

            const svg = svgRef.current;
            if (!svg) return;

            const point = svg.createSVGPoint();
            point.x = e.clientX;
            point.y = e.clientY;

            const svgPoint = point.matrixTransform(svg.getScreenCTM().inverse());

            // SVG viewBox 좌표 -> Force simulation 좌표로 변환
            const forceX = (svgPoint.x - centerX - viewTransform.x) / viewTransform.k;
            const forceY = (svgPoint.y - centerY - viewTransform.y) / viewTransform.k;

            const mockEvent = {
                x: forceX,
                y: forceY,
            };

            simulationServiceRef.current.handleDrag(mockEvent, memo);
        };

        const handleGlobalPointerUp = async (e) => {
            // 드래그 시간 체크 (0.1초 이하면 클릭으로 처리)
            const dragDuration = Date.now() - dragStartTimeRef.current;
            if (dragDuration <= 100) {
                shouldOpenNodeRef.current = true;
            }

            // 메모 위치 저장 (드래그가 실제로 발생한 경우)
            if (dragDuration > 100 && treeId && userId && memo.x !== undefined && memo.y !== undefined) {
                try {
                    const updatedMemo = {
                        ...memo,
                        position: { x: memo.x, y: memo.y },
                        updatedAt: Date.now()
                    };
                    await upsertMemo({ memo: updatedMemo, treeId, userId });
                } catch (error) {
                    console.error('메모 위치 저장 실패:', error);
                }
            }

            // 드래그 종료 처리 (fx, fy 해제)
            if (simulationServiceRef.current) {
                simulationServiceRef.current.handleDragEnd(e, memo);
            }

            setIsDraggingNode(false);
            setDraggedNodeId(null);

            // 리스너 제거
            document.removeEventListener('pointermove', handleGlobalPointerMove);
            document.removeEventListener('pointerup', handleGlobalPointerUp);
            document.removeEventListener('pointercancel', handleGlobalPointerUp);
        };

        // 전역 리스너 등록 (즉시)
        document.addEventListener('pointermove', handleGlobalPointerMove);
        document.addEventListener('pointerup', handleGlobalPointerUp);
        document.addEventListener('pointercancel', handleGlobalPointerUp);
    }, [centerX, centerY, viewTransform, treeId, userId]);

    // ESC 키로 패널 닫기
    useEffect(() => {
        if (!selectedNodeId) return;

        const handleKeyDown = (event) => {
            if (event.key === 'Escape') {
                event.preventDefault();
                setSelectedNodeId(null);
            }
        };

        window.addEventListener('keydown', handleKeyDown);
        return () => window.removeEventListener('keydown', handleKeyDown);
    }, [selectedNodeId]);

    // 빈 데이터 처리 - bootstrap 패널이 상위에서 표시되므로 빈 배경만 렌더링
    if (!data || !data.nodes || data.nodes.length === 0) {
        return (
            <div
                className="relative h-full w-full"
                style={{
                    background: 'linear-gradient(135deg, rgba(0, 0, 0, 0.12), rgba(0, 0, 0, 0.18))',
                    overflow: 'hidden',
                }}
            />
        );
    }

    const contextMenuCoordinates = contextMenuState.open
        ? {
            x: Math.min(
                Math.max(contextMenuState.x, 0),
                Math.max(0, (dimensions?.width || 0) - 176),
            ),
            y: Math.min(
                Math.max(contextMenuState.y, 0),
                Math.max(0, (dimensions?.height || 0) - 96),
            ),
        }
        : null;

    const isMemoContextTarget = contextMenuState.nodeType === 'memo';

    return (
        <div
            ref={containerRef}
            className="relative h-full w-full"
            style={{
                background: 'linear-gradient(135deg, rgba(0, 0, 0, 0.12), rgba(0, 0, 0, 0.18))',
                overflow: 'hidden',
            }}
        >
            <svg
                ref={svgRef}
                width="100%"
                height="100%"
                viewBox={`0 0 ${dimensions.width} ${dimensions.height}`}
                preserveAspectRatio="xMidYMid meet"
                style={{
                    position: 'absolute',
                    top: 0,
                    left: 0,
                    cursor: isDraggingNode ? 'grabbing' : 'default',
                }}
                onClick={(e) => {
                    // 배경 클릭 시 선택 해제
                    e.stopPropagation();
                    handleBackgroundClick();
                }}
            >
                <defs>
                    {/* 링크 화살표 */}
                    <marker
                        id="arrowhead-force"
                        viewBox="0 -5 10 10"
                        refX={15}
                        refY={0}
                        markerWidth={6}
                        markerHeight={6}
                        orient="auto"
                    >
                        <path d="M0,-5L10,0L0,5" fill="rgba(255,255,255,0.3)" />
                    </marker>
                </defs>

                <g transform={`translate(${viewTransform.x}, ${viewTransform.y}) scale(${viewTransform.k})`}>
                    {/* 링크 렌더링 */}
                    <g className="links">
                        {simulatedLinks.map((link, index) => {
                            const sourceX = link.source.x || 0;
                            const sourceY = link.source.y || 0;
                            const targetX = link.target.x || 0;
                            const targetY = link.target.y || 0;

                            const targetDatum = getNodeDatum(link.target);
                            const isMemoLink = targetDatum?.nodeType === 'memo';
                            const linkStroke = isMemoLink ? 'rgba(40, 41, 48, 0.7)' : 'rgba(255,255,255,0.2)';
                            const linkWidth = isMemoLink ? 1.2 : 2;
                            const linkOpacity = isMemoLink ? 0.9 : 1;

                            return (
                                <motion.line
                                    key={`link-${index}`}
                                    x1={sourceX}
                                    y1={sourceY}
                                    x2={targetX}
                                    y2={targetY}
                                    stroke={linkStroke}
                                    strokeWidth={linkWidth}
                                    strokeDasharray={isMemoLink ? '2,3' : undefined}
                                    markerEnd={isMemoLink ? undefined : 'url(#arrowhead-force)'}
                                    initial={{ opacity: 0 }}
                                    animate={{ opacity: linkOpacity }}
                                    transition={{ duration: 0.3 }}
                                />
                            );
                        })}
                    </g>

                    {/* 노드 렌더링 */}
                    <g className="nodes">
                        {simulatedNodes.map((node) => {
                            const datum = getNodeDatum(node);
                            const nodeId = getNodeId(node);

                            if (!nodeId) {
                                return null;
                            }

                            const depth = Number.isFinite(node.depth) ? node.depth : 0;
                            const isMemoNode = datum?.nodeType === 'memo';
                            const palette = NODE_COLOR_PALETTE && NODE_COLOR_PALETTE.length
                                ? NODE_COLOR_PALETTE
                                : d3.schemeCategory10;
                            const fillColor = isMemoNode
                                ? '#08090d'
                                : palette[depth % palette.length];
                            const isBeingDragged = draggedNodeId === nodeId;
                            const isSelected = selectedNodeId === nodeId;
                            const isHovered = hoveredNodeId === nodeId;
                            const isOtherNodeDragging = isDraggingNode && !isBeingDragged;

                            const baseRadius = isMemoNode
                                ? 6
                                : (depth === 0 ? 8 : 5.5);
                            const radius = isSelected
                                ? baseRadius + 3
                                : isHovered
                                    ? baseRadius + 1.5
                                    : baseRadius;

                            const opacity = isBeingDragged ? 1 : (isOtherNodeDragging ? 0.25 : 0.95);

                            const hoverText = isHovered ? extractNodeHoverText(datum) : '';
                            const hoverLines = isHovered ? computeHoverLines(hoverText) : [];
                            const { width: tooltipWidth, height: tooltipHeight } = computeTooltipDimensions(hoverLines);
                            const tooltipTranslateX = -tooltipWidth / 2;
                            const tooltipTranslateY = -(radius + tooltipHeight + 12);
                            const tooltipLineHeight = 18;

                            return (
<<<<<<< HEAD
                                <MemoBlock
                                    key={node.data.id}
                                    node={node}
                                    position={{ x: node.x || 0, y: node.y || 0 }}
                                    isSelected={selectedNodeId === node.data.id}
                                    isLeaf={isLeaf}
                                    onDragStart={handleDragStart}
                                    onClick={handleNodeClick}
                                    scale={viewTransform.k}
                                    isDisabled={isOtherNodeDragging}
                                    onAddMemo={handleAddMemo}
                                    onAddConnection={(node) => {
                                        console.log('ForceDirectedTree: 연결선 추가', node.data.id);
=======
                                <g
                                    key={nodeId}
                                    transform={`translate(${node.x || 0}, ${node.y || 0})`}
                                    style={{
                                        cursor: isBeingDragged ? 'grabbing' : (isOtherNodeDragging ? 'default' : 'grab'),
                                        pointerEvents: isOtherNodeDragging ? 'none' : 'auto',
                                    }}
                                    onPointerDown={(event) => {
                                        if (isOtherNodeDragging) return;
                                        setHoveredNodeId(null);
                                        handleDragStart(event, node);
>>>>>>> 3ebe9641
                                    }}
                                    onClick={(event) => {
                                        if (isOtherNodeDragging) return;
                                        event.stopPropagation();
                                        handleNodeClick(node);
                                    }}
                                    onContextMenu={(event) => handleNodeContextMenu(event, node)}
                                    onPointerEnter={() => {
                                        if (isOtherNodeDragging) return;
                                        setHoveredNodeId(nodeId);
                                    }}
                                    onPointerLeave={() => {
                                        setHoveredNodeId((current) => (current === nodeId ? null : current));
                                    }}
                                >
                                    <motion.circle
                                        r={radius}
                                        fill={fillColor}
                                        stroke={isMemoNode ? '#202127' : (isSelected ? '#ffffff' : 'rgba(255,255,255,0.45)')}
                                        strokeWidth={isSelected ? 2.4 : isMemoNode ? 1.8 : 1.6}
                                        initial={{ scale: 0, opacity: 0 }}
                                        animate={{ scale: isBeingDragged ? 1.02 : 1, opacity }}
                                        transition={{ duration: 0.2, ease: 'easeOut' }}
                                    />

                                    {/* 확대 시 노드 내부에 이름 표시 */}
                                    {viewTransform.k > 2 && (
                                        <motion.text
                                            textAnchor="middle"
                                            dominantBaseline="middle"
                                            fill="#ffffff"
                                            fontSize={Math.min(radius * 0.7, 9)}
                                            fontWeight={600}
                                            pointerEvents="none"
                                            initial={{ opacity: 0 }}
                                            animate={{ opacity: 1 }}
                                            transition={{ duration: 0.2 }}
                                            style={{
                                                textShadow: '0 1px 2px rgba(0,0,0,0.5)',
                                            }}
                                        >
                                            {node.data.keyword || node.data.name || ''}
                                        </motion.text>
                                    )}

                                    {isSelected && !isMemoNode && (

                                        <motion.circle
                                            r={radius + 6}
                                            fill="none"
                                            stroke={fillColor}
                                            strokeWidth={1.2}
                                            strokeOpacity={0.65}
                                            initial={{ opacity: 0 }}
                                            animate={{ opacity: 1 }}
                                        />
                                    )}

                                    <AnimatePresence>
                                        {isHovered && hoverLines.length > 0 && tooltipWidth > 0 && tooltipHeight > 0 && (
                                            <motion.g
                                                key={`tooltip-${nodeId}`}
                                                initial={{ opacity: 0, y: -4 }}
                                                animate={{ opacity: 1, y: 0 }}
                                                exit={{ opacity: 0, y: -4 }}
                                                transition={{ duration: 0.18 }}
                                                transform={`translate(${tooltipTranslateX}, ${tooltipTranslateY})`}
                                                style={{ pointerEvents: 'none' }}
                                            >
                                                <rect
                                                    width={tooltipWidth}
                                                    height={tooltipHeight}
                                                    rx={10}
                                                    ry={10}
                                                    fill="rgba(0, 0, 0, 0.8)"
                                                    stroke="rgba(255,255,255,0.35)"
                                                    strokeWidth={1}
                                                />
                                                {hoverLines.map((line, index) => (
                                                    <text
                                                        key={`${nodeId}-line-${index}`}
                                                        x={tooltipWidth / 2}
                                                        y={14 + index * tooltipLineHeight}
                                                        textAnchor="middle"
                                                        fill="#f5f5f5"
                                                        fontSize={12}
                                                        fontWeight={500}
                                                    >
                                                        {line}
                                                    </text>
                                                ))}
                                            </motion.g>
                                        )}
                                    </AnimatePresence>
                                </g>
                            );
                        })}
                    </g>

                    {/* 메모-노드 연결선 렌더링 */}
                    <g className="memo-links">
                        {simulatedLinks
                            .filter(link => link.isMemoLink)
                            .map((link) => (
                                <motion.line
                                    key={`memo-link-${link.target.id}`}
                                    x1={link.source.x || 0}
                                    y1={link.source.y || 0}
                                    x2={link.target.x || 0}
                                    y2={link.target.y || 0}
                                    stroke="rgba(255,255,255,0.2)" // 노드 연결선과 동일한 색상
                                    strokeWidth={2} // 노드 연결선과 동일한 두께
                                    markerEnd="url(#arrowhead-force)" // 노드 연결선과 동일한 화살표
                                    initial={{ opacity: 0 }}
                                    animate={{ opacity: 1 }}
                                    transition={{ duration: 0.3 }}
                                />
                            ))}
                    </g>

                    {/* 메모 블럭 렌더링 */}
                    <g className="memos">
                        {simulatedMemos.map((memo) => (
                            <MemoNoteBlock
                                key={memo.id}
                                memo={memo}
                                position={{ x: memo.x || 0, y: memo.y || 0 }}
                                onDragStart={handleMemoDragStart}
                                onEdit={handleEditMemo}
                                onDelete={handleDeleteMemo}
                                scale={viewTransform.k}
                            />
                        ))}
                    </g>
                </g>
            </svg>

            {contextMenuState.open && contextMenuCoordinates && (
                <div
                    className="pointer-events-auto absolute z-[1300] w-44 overflow-hidden rounded-lg border border-white/12 bg-black/85 shadow-2xl backdrop-blur-md"
                    style={{
                        left: contextMenuCoordinates.x,
                        top: contextMenuCoordinates.y,
                    }}
                    data-force-tree-context-menu="true"
                >
                    <button
                        type="button"
                        className={`w-full px-3 py-2 text-left text-[13px] transition hover:bg-white/10 ${(!onMemoCreate || isMemoContextTarget) ? 'cursor-not-allowed text-white/35' : 'text-white/90'}`}
                        disabled={!onMemoCreate || isMemoContextTarget}
                        onClick={() => {
                            if (!onMemoCreate || isMemoContextTarget) return;
                            handleMenuAddMemo();
                        }}
                    >
                        메모 추가
                    </button>
                    <div className="h-px w-full bg-white/10" />
                    <button
                        type="button"
                        className="w-full px-3 py-2 text-left text-[13px] text-red-300 transition hover:bg-red-500/20"
                        onClick={handleMenuRemoveNode}
                    >
                        노드 삭제
                    </button>
                </div>
            )}

            {/* AI 대화 패널 */}
            {selectedNodeId && (() => {
                const selectedNode = simulatedNodes.find((candidate) => getNodeId(candidate) === selectedNodeId);
                if (!selectedNode) return null;

                const selectedDatum = getNodeDatum(selectedNode);
                const isMemoSelection = selectedDatum?.nodeType === 'memo';
                const panelWidth = isMemoSelection
                    ? Math.min(Math.max(dimensions.width * 0.45, 360), 520)
                    : dimensions.width * 0.95;
                const panelHeight = isMemoSelection
                    ? Math.min(Math.max(dimensions.height * 0.45, 320), 520)
                    : dimensions.height * 0.95;

                return (
                    <div
                        className="pointer-events-none absolute"
                        style={{
                            left: '50%',
                            top: '52%',
                            transform: 'translate(-50%, -50%)',
                            width: panelWidth,
                            height: panelHeight,
                            zIndex: 1000,
                        }}
                        data-interactive-zone="true"
                    >
                        <div className="pointer-events-auto" style={{ width: '100%', height: '100%' }}>
                            {isMemoSelection ? (
                                <MemoPanel
                                    memo={selectedDatum}
                                    onClose={() => setSelectedNodeId(null)}
                                    onUpdate={(updates) => {
                                        if (!onMemoUpdate) return;
                                        onMemoUpdate(selectedDatum.id, updates);
                                    }}
                                />
                            ) : (
                                <NodeAssistantPanel
                                    node={selectedDatum}
                                    color={d3.schemeCategory10[0]}
                                    onSizeChange={() => { }}
                                    onSecondQuestion={onSecondQuestion || (() => { })}
                                    onPlaceholderCreate={onPlaceholderCreate || (() => { })}
                                    questionService={questionServiceRef.current}
                                    initialConversation={getInitialConversationForNode(selectedNodeId)}
                                    onConversationChange={(messages) => handleConversationChange(selectedNodeId, messages)}
                                    onRequestAnswer={onRequestAnswer || (() => { })}
                                    onAnswerComplete={onAnswerComplete || (() => { })}
                                    onAnswerError={onAnswerError || (() => { })}
                                    nodeSummary={{
                                        label: selectedDatum.keyword || selectedDatum.id,
                                        intro: selectedDatum.fullText || '',
                                        bullets: []
                                    }}
                                    isRootNode={false}
                                    bootstrapMode={false}
                                    onBootstrapFirstSend={() => { }}
                                    onCloseNode={() => setSelectedNodeId(null)}
                                    onPanZoomGesture={() => { }}
                                    nodeScaleFactor={1}
                                />
                            )}
                        </div>
                    </div>
                );
            })()}

            {/* 메모 생성 모달 */}
            <MemoCreationModal
                isVisible={isMemoModalVisible}
                nodePosition={memoModalNode ? { x: memoModalNode.x || 0, y: memoModalNode.y || 0 } : { x: 0, y: 0 }}
                nodeKeyword={memoModalNode?.data?.keyword || memoModalNode?.name || ''}
                onSave={handleSaveMemo}
                onCancel={() => {
                    setIsMemoModalVisible(false);
                    setMemoModalNode(null);
                }}
                viewTransform={viewTransform}
                containerDimensions={dimensions}
            />
        </div>
    );
};

export default ForceDirectedTree;<|MERGE_RESOLUTION|>--- conflicted
+++ resolved
@@ -3,13 +3,6 @@
 import { motion, AnimatePresence } from 'framer-motion';
 import DataTransformService from '../../services/DataTransformService';
 import ForceSimulationService from '../../services/ForceSimulationService';
-<<<<<<< HEAD
-import { fetchMemosForTree, upsertMemo, deleteMemo as deleteMemoFromDB } from '../../services/supabaseTrees';
-import MemoBlock from './MemoBlock';
-import MemoNoteBlock from './MemoNoteBlock';
-import MemoCreationModal from './MemoCreationModal';
-=======
->>>>>>> 3ebe9641
 import NodeAssistantPanel from '../NodeAssistantPanel';
 import MemoPanel from './MemoPanel';
 import QuestionService from '../../services/QuestionService';
@@ -154,15 +147,8 @@
     dimensions,
     onNodeClick,
     onNodeRemove,
-<<<<<<< HEAD
-<<<<<<< HEAD
-    treeId,
-    userId,
-=======
-=======
     onMemoCreate,
     onMemoUpdate,
->>>>>>> 3ebe9641
     questionService,
     getInitialConversation,
     onConversationChange,
@@ -171,7 +157,6 @@
     onAnswerError,
     onSecondQuestion,
     onPlaceholderCreate,
->>>>>>> 8894695ccd073d7726a9f25dbeda189d1ce394bb
 }) => {
     const questionServiceRef = useRef(questionService || new QuestionService());
     const svgRef = useRef(null);
@@ -179,7 +164,6 @@
     const simulationServiceRef = useRef(null);
     const [simulatedNodes, setSimulatedNodes] = useState([]);
     const [simulatedLinks, setSimulatedLinks] = useState([]);
-    const [simulatedMemos, setSimulatedMemos] = useState([]);
     const [selectedNodeId, setSelectedNodeId] = useState(null);
     const [isDraggingNode, setIsDraggingNode] = useState(false);
     const [draggedNodeId, setDraggedNodeId] = useState(null);
@@ -189,44 +173,15 @@
     const shouldOpenNodeRef = useRef(false);
     const draggedMemoSnapshotRef = useRef([]);
 
-    // 메모 관련 상태
-    const [memos, setMemos] = useState([]);
-    const [isMemoModalVisible, setIsMemoModalVisible] = useState(false);
-    const [memoModalNode, setMemoModalNode] = useState(null);
-
     // SVG 중심 위치 계산
     const centerX = dimensions.width / 2;
     const centerY = dimensions.height / 2;
 
-<<<<<<< HEAD
-    // 메모 로드 (treeId 변경 시)
-    useEffect(() => {
-        if (!treeId || !userId) {
-            setMemos([]);
-            return;
-        }
-
-        const loadMemos = async () => {
-            try {
-                const loadedMemos = await fetchMemosForTree({ treeId, userId });
-                setMemos(loadedMemos);
-            } catch (error) {
-                console.error('메모 로드 실패:', error);
-                setMemos([]);
-            }
-        };
-
-        loadMemos();
-    }, [treeId, userId]);
-=======
     // viewTransform 초기값을 중심으로 설정
     const [viewTransform, setViewTransform] = useState({ x: centerX, y: centerY, k: 1 });
->>>>>>> 8894695ccd073d7726a9f25dbeda189d1ce394bb
 
     // Simulation 초기화
     useEffect(() => {
-        console.log('Simulation 초기화 - memos 개수:', memos.length);
-
         if (!data || !data.nodes || data.nodes.length === 0) {
             setSimulatedNodes([]);
             setSimulatedLinks([]);
@@ -251,19 +206,15 @@
         }
 
         // 3. Simulation 생성 및 tick 콜백
-        const handleTick = (nodes, links, memoNodes) => {
-            console.log('Simulation tick - memoNodes 개수:', memoNodes.length);
+        const handleTick = (nodes, links) => {
             setSimulatedNodes([...nodes]);
             setSimulatedLinks([...links]);
-            setSimulatedMemos([...memoNodes]);
         };
 
-        console.log('createSimulation 호출 - memos:', memos);
         simulationServiceRef.current.createSimulation(
             hierarchyData,
             dimensions,
-            handleTick,
-            memos // 메모를 simulation에 전달
+            handleTick
         );
 
         // Cleanup
@@ -272,7 +223,7 @@
                 simulationServiceRef.current.cleanup();
             }
         };
-    }, [data, dimensions, memos]);
+    }, [data, dimensions]);
 
     // dimensions가 변경될 때 viewTransform 업데이트 (비율 유지)
     const prevCenterRef = useRef({ x: centerX, y: centerY });
@@ -675,181 +626,6 @@
             onConversationChange(nodeId, messages);
         }
     }, [onConversationChange]);
-
-    // 메모 관리 함수들
-    const generateMemoId = useCallback(() => {
-        return `memo_${Date.now()}_${Math.random().toString(36).substr(2, 9)}`;
-    }, []);
-
-    const handleAddMemo = useCallback((node) => {
-        setMemoModalNode(node);
-        setIsMemoModalVisible(true);
-    }, []);
-
-    const handleSaveMemo = useCallback(async (content) => {
-        if (!memoModalNode || !content.trim()) return;
-
-        const newMemo = {
-            id: generateMemoId(),
-            nodeId: memoModalNode.data.id,
-            content: content.trim(),
-            // position은 simulation이 관리하므로 초기값만 설정
-            position: {
-                x: memoModalNode.x + (Math.random() - 0.5) * 60, // 노드 근처 랜덤 위치 (더 가깝게)
-                y: memoModalNode.y + (Math.random() - 0.5) * 60,
-            },
-            createdAt: Date.now(),
-        };
-
-        console.log('메모 생성:', newMemo);
-
-        // 로컬 상태 즉시 업데이트 (낙관적 업데이트)
-        setMemos(prev => {
-            const updated = [...prev, newMemo];
-            console.log('메모 상태 업데이트:', updated);
-            return updated;
-        });
-        setIsMemoModalVisible(false);
-        setMemoModalNode(null);
-
-        // Supabase에 저장 (비동기)
-        if (treeId && userId) {
-            try {
-                await upsertMemo({ memo: newMemo, treeId, userId });
-                console.log('메모 Supabase 저장 성공');
-            } catch (error) {
-                console.error('메모 저장 실패:', error);
-                // 에러 발생 시 롤백
-                setMemos(prev => prev.filter(m => m.id !== newMemo.id));
-            }
-        } else {
-            console.warn('treeId 또는 userId 없음 - 로컬 전용 메모:', { treeId, userId });
-        }
-    }, [memoModalNode, generateMemoId, treeId, userId]);
-
-    const handleEditMemo = useCallback(async (memoId, newContent) => {
-        // 로컬 상태 즉시 업데이트
-        const updatedMemo = memos.find(m => m.id === memoId);
-        if (!updatedMemo) return;
-
-        const newMemo = { ...updatedMemo, content: newContent, updatedAt: Date.now() };
-        setMemos(prev => prev.map(memo =>
-            memo.id === memoId ? newMemo : memo
-        ));
-
-        // Supabase에 저장 (비동기)
-        if (treeId && userId) {
-            try {
-                await upsertMemo({ memo: newMemo, treeId, userId });
-            } catch (error) {
-                console.error('메모 수정 실패:', error);
-                // 에러 발생 시 롤백
-                setMemos(prev => prev.map(memo =>
-                    memo.id === memoId ? updatedMemo : memo
-                ));
-            }
-        }
-    }, [memos, treeId, userId]);
-
-    const handleDeleteMemo = useCallback(async (memoId) => {
-        // 로컬 상태 즉시 업데이트
-        const deletedMemo = memos.find(m => m.id === memoId);
-        setMemos(prev => prev.filter(memo => memo.id !== memoId));
-
-        // Supabase에서 삭제 (비동기)
-        if (treeId && userId) {
-            try {
-                await deleteMemoFromDB({ memoId, userId });
-            } catch (error) {
-                console.error('메모 삭제 실패:', error);
-                // 에러 발생 시 롤백
-                if (deletedMemo) {
-                    setMemos(prev => [...prev, deletedMemo]);
-                }
-            }
-        }
-    }, [memos, treeId, userId]);
-
-    const handleMemoDragStart = useCallback((event, memo) => {
-        event.preventDefault();
-        event.stopPropagation();
-
-        // 드래그 시작 시간 기록
-        dragStartTimeRef.current = Date.now();
-        shouldOpenNodeRef.current = false;
-
-        setIsDraggingNode(true);
-        setDraggedNodeId(memo.id);
-
-        if (simulationServiceRef.current) {
-            simulationServiceRef.current.handleDragStart(event, memo);
-        }
-
-        // 전역 드래그 핸들러 (즉시 등록하여 노드 밖으로 나가도 드래그 계속됨)
-        const handleGlobalPointerMove = (e) => {
-            if (!simulationServiceRef.current) return;
-
-            const svg = svgRef.current;
-            if (!svg) return;
-
-            const point = svg.createSVGPoint();
-            point.x = e.clientX;
-            point.y = e.clientY;
-
-            const svgPoint = point.matrixTransform(svg.getScreenCTM().inverse());
-
-            // SVG viewBox 좌표 -> Force simulation 좌표로 변환
-            const forceX = (svgPoint.x - centerX - viewTransform.x) / viewTransform.k;
-            const forceY = (svgPoint.y - centerY - viewTransform.y) / viewTransform.k;
-
-            const mockEvent = {
-                x: forceX,
-                y: forceY,
-            };
-
-            simulationServiceRef.current.handleDrag(mockEvent, memo);
-        };
-
-        const handleGlobalPointerUp = async (e) => {
-            // 드래그 시간 체크 (0.1초 이하면 클릭으로 처리)
-            const dragDuration = Date.now() - dragStartTimeRef.current;
-            if (dragDuration <= 100) {
-                shouldOpenNodeRef.current = true;
-            }
-
-            // 메모 위치 저장 (드래그가 실제로 발생한 경우)
-            if (dragDuration > 100 && treeId && userId && memo.x !== undefined && memo.y !== undefined) {
-                try {
-                    const updatedMemo = {
-                        ...memo,
-                        position: { x: memo.x, y: memo.y },
-                        updatedAt: Date.now()
-                    };
-                    await upsertMemo({ memo: updatedMemo, treeId, userId });
-                } catch (error) {
-                    console.error('메모 위치 저장 실패:', error);
-                }
-            }
-
-            // 드래그 종료 처리 (fx, fy 해제)
-            if (simulationServiceRef.current) {
-                simulationServiceRef.current.handleDragEnd(e, memo);
-            }
-
-            setIsDraggingNode(false);
-            setDraggedNodeId(null);
-
-            // 리스너 제거
-            document.removeEventListener('pointermove', handleGlobalPointerMove);
-            document.removeEventListener('pointerup', handleGlobalPointerUp);
-            document.removeEventListener('pointercancel', handleGlobalPointerUp);
-        };
-
-        // 전역 리스너 등록 (즉시)
-        document.addEventListener('pointermove', handleGlobalPointerMove);
-        document.addEventListener('pointerup', handleGlobalPointerUp);
-        document.addEventListener('pointercancel', handleGlobalPointerUp);
-    }, [centerX, centerY, viewTransform, treeId, userId]);
 
     // ESC 키로 패널 닫기
     useEffect(() => {
@@ -1012,21 +788,6 @@
                             const tooltipLineHeight = 18;
 
                             return (
-<<<<<<< HEAD
-                                <MemoBlock
-                                    key={node.data.id}
-                                    node={node}
-                                    position={{ x: node.x || 0, y: node.y || 0 }}
-                                    isSelected={selectedNodeId === node.data.id}
-                                    isLeaf={isLeaf}
-                                    onDragStart={handleDragStart}
-                                    onClick={handleNodeClick}
-                                    scale={viewTransform.k}
-                                    isDisabled={isOtherNodeDragging}
-                                    onAddMemo={handleAddMemo}
-                                    onAddConnection={(node) => {
-                                        console.log('ForceDirectedTree: 연결선 추가', node.data.id);
-=======
                                 <g
                                     key={nodeId}
                                     transform={`translate(${node.x || 0}, ${node.y || 0})`}
@@ -1038,7 +799,6 @@
                                         if (isOtherNodeDragging) return;
                                         setHoveredNodeId(null);
                                         handleDragStart(event, node);
->>>>>>> 3ebe9641
                                     }}
                                     onClick={(event) => {
                                         if (isOtherNodeDragging) return;
@@ -1136,42 +896,6 @@
                                 </g>
                             );
                         })}
-                    </g>
-
-                    {/* 메모-노드 연결선 렌더링 */}
-                    <g className="memo-links">
-                        {simulatedLinks
-                            .filter(link => link.isMemoLink)
-                            .map((link) => (
-                                <motion.line
-                                    key={`memo-link-${link.target.id}`}
-                                    x1={link.source.x || 0}
-                                    y1={link.source.y || 0}
-                                    x2={link.target.x || 0}
-                                    y2={link.target.y || 0}
-                                    stroke="rgba(255,255,255,0.2)" // 노드 연결선과 동일한 색상
-                                    strokeWidth={2} // 노드 연결선과 동일한 두께
-                                    markerEnd="url(#arrowhead-force)" // 노드 연결선과 동일한 화살표
-                                    initial={{ opacity: 0 }}
-                                    animate={{ opacity: 1 }}
-                                    transition={{ duration: 0.3 }}
-                                />
-                            ))}
-                    </g>
-
-                    {/* 메모 블럭 렌더링 */}
-                    <g className="memos">
-                        {simulatedMemos.map((memo) => (
-                            <MemoNoteBlock
-                                key={memo.id}
-                                memo={memo}
-                                position={{ x: memo.x || 0, y: memo.y || 0 }}
-                                onDragStart={handleMemoDragStart}
-                                onEdit={handleEditMemo}
-                                onDelete={handleDeleteMemo}
-                                scale={viewTransform.k}
-                            />
-                        ))}
                     </g>
                 </g>
             </svg>
@@ -1274,20 +998,6 @@
                     </div>
                 );
             })()}
-
-            {/* 메모 생성 모달 */}
-            <MemoCreationModal
-                isVisible={isMemoModalVisible}
-                nodePosition={memoModalNode ? { x: memoModalNode.x || 0, y: memoModalNode.y || 0 } : { x: 0, y: 0 }}
-                nodeKeyword={memoModalNode?.data?.keyword || memoModalNode?.name || ''}
-                onSave={handleSaveMemo}
-                onCancel={() => {
-                    setIsMemoModalVisible(false);
-                    setMemoModalNode(null);
-                }}
-                viewTransform={viewTransform}
-                containerDimensions={dimensions}
-            />
         </div>
     );
 };
