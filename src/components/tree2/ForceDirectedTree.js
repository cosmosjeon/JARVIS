import React, { useEffect, useRef, useState, useCallback } from 'react';
import * as d3 from 'd3';
import { motion, AnimatePresence } from 'framer-motion';
import DataTransformService from '../../services/DataTransformService';
import ForceSimulationService from '../../services/ForceSimulationService';
import NodeAssistantPanel from '../NodeAssistantPanel';
import MemoPanel from './MemoPanel';
import QuestionService from '../../services/QuestionService';
import { saveTreeViewportState, loadTreeViewportState } from '../../services/supabaseTrees';

const NODE_COLOR_PALETTE = (d3.schemeTableau10 && d3.schemeTableau10.length ? d3.schemeTableau10 : d3.schemeCategory10);
const DEFAULT_CONTEXT_MENU_STATE = {
    open: false,
    x: 0,
    y: 0,
    nodeId: null,
    nodeType: null,
    sceneX: 0,
    sceneY: 0,
};

const DEFAULT_NODE_SIZE_STATE = {
    isOpen: false,
    nodeId: null,
    sizeValue: 50, // 0-100 범위, 기본값 50
};

const NODE_SHAPES = {
    RECTANGLE: 'rectangle',
    DOT: 'dot',
    ELLIPSE: 'ellipse',
    DIAMOND: 'diamond',
};

const getNodeDatum = (node) => {
    if (!node) {
        return {};
    }

    const hierarchyPayload = node.data || {};
    if (hierarchyPayload && typeof hierarchyPayload === 'object' && hierarchyPayload.data) {
        return hierarchyPayload.data || {};
    }

    return hierarchyPayload;
};

const getNodeId = (node) => {
    if (!node) return null;
    const hierarchyPayload = node.data || {};
    return hierarchyPayload.id || getNodeDatum(node).id || node.id || null;
};

const sanitizeText = (value) => {
    if (typeof value !== 'string') {
        if (value === null || value === undefined) return '';
        return String(value);
    }
    return value;
};

const extractNodeHoverText = (nodeData = {}) => {
    const memoTitle = sanitizeText(nodeData?.memo?.title).trim();
    if (memoTitle) {
        return memoTitle;
    }

    const memoContent = sanitizeText(nodeData?.memo?.content).trim();
    if (memoContent) {
        return memoContent;
    }

    const question = sanitizeText(nodeData?.questionData?.question).trim();
    if (question) {
        return question;
    }

    const keyword = sanitizeText(nodeData.keyword).trim();
    if (keyword) {
        return keyword;
    }

    const fullText = sanitizeText(nodeData.fullText).trim();
    if (fullText) {
        return fullText;
    }

    const name = sanitizeText(nodeData.name).trim();
    if (name) {
        return name;
    }

    const id = sanitizeText(nodeData.id).trim();
    if (id) {
        return id;
    }

    return '';
};

const computeHoverLines = (text, maxCharsPerLine = 28, maxLines = 3) => {
    const normalized = sanitizeText(text).replace(/\s+/g, ' ').trim();
    if (!normalized) {
        return [];
    }

    const lines = [];
    let remaining = normalized;

    for (let i = 0; i < maxLines && remaining.length > 0; i += 1) {
        if (remaining.length <= maxCharsPerLine) {
            lines.push(remaining);
            remaining = '';
            break;
        }

        let sliceEnd = remaining.lastIndexOf(' ', maxCharsPerLine);
        if (sliceEnd <= 0) {
            sliceEnd = maxCharsPerLine;
        }

        const line = remaining.slice(0, sliceEnd).trim();
        if (line) {
            lines.push(line);
        }

        remaining = remaining.slice(sliceEnd).trim();
    }

    if (remaining.length > 0 && lines.length > 0) {
        const lastIndex = lines.length - 1;
        lines[lastIndex] = `${lines[lastIndex].replace(/[.…]*$/, '')}…`;
    }

    return lines;
};

const computeTooltipDimensions = (lines) => {
    if (!lines || lines.length === 0) {
        return { width: 0, height: 0 };
    }

    const horizontalPadding = 28;
    const verticalPadding = 18;
    const charWidthEstimate = 9;
    const lineHeight = 18;

    const longestLineLength = lines.reduce((max, line) => Math.max(max, line.length), 0);
    const rawWidth = longestLineLength * charWidthEstimate + horizontalPadding;
    const width = Math.min(280, Math.max(140, rawWidth));
    const height = lines.length * lineHeight + verticalPadding;

    return { width, height };
};

/**
 * ForceDirectedTree Component
 * 
 * Presentation: Force-directed 레이아웃으로 트리 시각화
 */
const ForceDirectedTree = ({
    data,
    dimensions,
    onNodeClick,
    onNodeRemove,
    onNodeUpdate,
    onMemoCreate,
    onMemoUpdate,
    onNodeCreate,
    onLinkCreate,
    onRootCreate,
    questionService,
    getInitialConversation,
    onConversationChange,
    onRequestAnswer,
    onAnswerComplete,
    onAnswerError,
    onSecondQuestion,
    onPlaceholderCreate,
    theme = 'dark',
    treeId,
    userId,
}) => {
    const themeBackground = theme === 'light'
        ? 'linear-gradient(135deg, rgba(255, 255, 255, 0.95), rgba(240, 240, 240, 0.95))'
        : 'linear-gradient(135deg, rgba(0, 0, 0, 0.12), rgba(0, 0, 0, 0.18))';
    const questionServiceRef = useRef(questionService || new QuestionService());
    const svgRef = useRef(null);
    const containerRef = useRef(null);
    const simulationServiceRef = useRef(null);
    const [simulatedNodes, setSimulatedNodes] = useState([]);
    const [simulatedLinks, setSimulatedLinks] = useState([]);
    const [selectedNodeId, setSelectedNodeId] = useState(null);
    const [selectedNodeIds, setSelectedNodeIds] = useState(new Set());
    const [isDraggingNode, setIsDraggingNode] = useState(false);
    const [draggedNodeId, setDraggedNodeId] = useState(null);
    const [hoveredNodeId, setHoveredNodeId] = useState(null);
    const [contextMenuState, setContextMenuState] = useState(() => ({ ...DEFAULT_CONTEXT_MENU_STATE }));
    const [nodeSizeState, setNodeSizeState] = useState(() => ({ ...DEFAULT_NODE_SIZE_STATE }));
    const [isSelectionBoxActive, setIsSelectionBoxActive] = useState(false);
    const [selectionBox, setSelectionBox] = useState({ startX: 0, startY: 0, endX: 0, endY: 0 });
    const [isSpacePressed, setIsSpacePressed] = useState(false);
    const selectionBoxDidDragRef = useRef(false);
    const [linkCreationState, setLinkCreationState] = useState({ active: false, sourceId: null });
    const isLinking = linkCreationState.active;
    const linkingSourceId = linkCreationState.sourceId;
    const dragStartTimeRef = useRef(0);
    const shouldOpenNodeRef = useRef(false);
    const draggedMemoSnapshotRef = useRef([]);
    const pendingCenterNodeIdRef = useRef(null);
    const previousPositionsRef = useRef(new Map());
    const [isForceSimulationEnabled, setIsForceSimulationEnabled] = useState(true);

    // SVG 중심 위치 계산
    const centerX = dimensions.width / 2;
    const centerY = dimensions.height / 2;

    // viewTransform 초기값을 중심으로 설정
    const [viewTransform, setViewTransform] = useState({ x: centerX, y: centerY, k: 1 });

    const hasRenderableNodes = (Array.isArray(data?.nodes) && data.nodes.length > 0)
        || (Array.isArray(simulatedNodes) && simulatedNodes.length > 0);

    // 뷰포트 상태 저장/복원 관련
    const [viewportStateLoaded, setViewportStateLoaded] = useState(false);
    const saveViewportStateTimeoutRef = useRef(null);

    const assignFallbackPositions = useCallback((nodes = []) => {
        if (!Array.isArray(nodes)) {
            return [];
        }

        const clonedNodes = nodes.map((node) => ({ ...node }));
        const levelMap = new Map();

        clonedNodes.forEach((node) => {
            const level = Number.isFinite(node.level) ? node.level : 0;
            if (!levelMap.has(level)) {
                levelMap.set(level, []);
            }
            levelMap.get(level).push(node);
        });

        levelMap.forEach((levelNodes, level) => {
            const radius = 200 + level * 120;
            const sorted = [...levelNodes].sort((a, b) => {
                const aId = (a.id || '').toString();
                const bId = (b.id || '').toString();
                return aId.localeCompare(bId);
            });
            const count = sorted.length || 1;

            const angleOffset = Math.random() * Math.PI * 2;

            sorted.forEach((node, index) => {
                if (Number.isFinite(node.x) && Number.isFinite(node.y)) {
                    return;
                }
                const angle = angleOffset + (index / count) * Math.PI * 2;
                const jitterX = (Math.random() - 0.5) * 50;
                const jitterY = (Math.random() - 0.5) * 50;
                node.x = Math.cos(angle) * radius + jitterX;
                node.y = Math.sin(angle) * radius + jitterY;
            });
        });

        return clonedNodes;
    }, []);

    // 뷰포트 상태 저장 함수
    const saveViewportState = useCallback(async () => {
        if (!treeId || !userId || !viewportStateLoaded) {
            return;
        }

        try {
            const nodePositions = {};

            // simulatedNodes에서 노드 위치 수집
            simulatedNodes.forEach(node => {
                const datum = getNodeDatum(node);
                const nodeId = datum?.id || node.id;
                if (nodeId && Number.isFinite(node.x) && Number.isFinite(node.y)) {
                    nodePositions[nodeId] = {
                        x: node.x,
                        y: node.y
                    };
                }
            });

            // previousPositionsRef에서도 노드 위치 수집 (fallback)
            if (Object.keys(nodePositions).length === 0 && previousPositionsRef.current.size > 0) {
                previousPositionsRef.current.forEach((position, nodeId) => {
                    if (Number.isFinite(position.x) && Number.isFinite(position.y)) {
                        nodePositions[nodeId] = {
                            x: position.x,
                            y: position.y
                        };
                    }
                });
            }

            const viewportData = {
                nodePositions
            };

            console.log('뷰포트 상태 저장:', {
                treeId,
                userId,
                nodeCount: Object.keys(nodePositions).length,
                simulatedNodesCount: simulatedNodes.length,
                previousPositionsCount: previousPositionsRef.current.size,
                viewportData
            });

            await saveTreeViewportState({
                treeId,
                userId,
                viewportData
            });

            console.log('뷰포트 상태 저장 완료');
        } catch (error) {
            console.warn('뷰포트 상태 저장 실패:', error);
        }
    }, [treeId, userId, viewTransform, simulatedNodes, viewportStateLoaded]);

    // 뷰포트 상태 복원 함수
    const loadViewportState = useCallback(async () => {
        if (!treeId || !userId || viewportStateLoaded) {
            return;
        }

        try {
            console.log('뷰포트 상태 복원 시작:', { treeId, userId });
            const savedState = await loadTreeViewportState({ treeId, userId });

            if (savedState) {
                console.log('저장된 뷰포트 상태:', savedState);

                // 뷰포트 변환은 복원하지 않음 (노드 위치만 복원)

                // 노드 위치 복원을 위한 플래그 설정
                if (savedState.nodePositions) {
                    const nodePositionsMap = new Map(Object.entries(savedState.nodePositions));
                    previousPositionsRef.current = nodePositionsMap;
                    console.log('노드 위치 복원:', nodePositionsMap.size, '개 노드');
                    console.log('복원된 노드 위치:', Object.fromEntries(nodePositionsMap));
                }
            } else {
                console.log('저장된 뷰포트 상태 없음');
            }
            setViewportStateLoaded(true);
        } catch (error) {
            console.warn('뷰포트 상태 복원 실패:', error);
            setViewportStateLoaded(true);
        }
    }, [treeId, userId, centerX, centerY, viewportStateLoaded]);

    // 뷰포트 상태 자동 저장 (디바운스)
    const debouncedSaveViewportState = useCallback(() => {
        if (saveViewportStateTimeoutRef.current) {
            clearTimeout(saveViewportStateTimeoutRef.current);
        }
        saveViewportStateTimeoutRef.current = setTimeout(() => {
            saveViewportState();
        }, 1000); // 1초 후 저장
    }, [saveViewportState]);

    // Simulation 초기화 (뷰포트 상태 로드 후)
    useEffect(() => {
        if (!data || !data.nodes || data.nodes.length === 0) {
            previousPositionsRef.current = new Map();
            setSimulatedNodes([]);
            setSimulatedLinks([]);
            return;
        }

        // 뷰포트 상태가 아직 로드되지 않았으면 대기
        if (treeId && userId && !viewportStateLoaded) {
            return;
        }

        const preparedNodes = assignFallbackPositions(data.nodes);

        const hierarchyData = DataTransformService?.transformToHierarchy(
            preparedNodes,
            data.links
        );

        if (!hierarchyData) {
            previousPositionsRef.current = new Map();
            setSimulatedNodes([]);
            setSimulatedLinks([]);
            return;
        }

        if (!simulationServiceRef.current) {
            simulationServiceRef.current = new ForceSimulationService();
        }

        const previousPositions = previousPositionsRef.current || new Map();
        if (previousPositions.size === 0) {
            preparedNodes.forEach((node) => {
                if (node?.id && Number.isFinite(node.x) && Number.isFinite(node.y)) {
                    previousPositions.set(node.id, { x: node.x, y: node.y });
                }
            });
        }

        const handleTick = (nodes, links) => {
            const nextMap = new Map(previousPositionsRef.current);
            nodes.forEach((node) => {
                const datum = getNodeDatum(node);
                if (datum?.id) {
                    nextMap.set(datum.id, { x: node.x || 0, y: node.y || 0 });
                }
            });
            previousPositionsRef.current = nextMap;
            setSimulatedNodes([...nodes]);
            setSimulatedLinks([...links]);
        };

        const { nodes: nextNodes, links: nextLinks } = simulationServiceRef.current.createSimulation(
            hierarchyData,
            dimensions,
            handleTick,
            previousPositions,
            { enableForceSimulation: isForceSimulationEnabled }
        );

        if (Array.isArray(nextNodes)) {
            previousPositionsRef.current = new Map(
                nextNodes
                    .map((node) => {
                        const datum = getNodeDatum(node);
                        return datum?.id ? [datum.id, { x: node.x || 0, y: node.y || 0 }] : null;
                    })
                    .filter(Boolean)
            );
            setSimulatedNodes([...nextNodes]);
        } else {
            previousPositionsRef.current = new Map();
            setSimulatedNodes([]);
        }

        setSimulatedLinks(Array.isArray(nextLinks) ? [...nextLinks] : []);

        // Cleanup
        return () => {
            if (simulationServiceRef.current) {
                simulationServiceRef.current.cleanup();
            }
            // 컴포넌트 언마운트 시 뷰포트 상태 저장
            if (viewportStateLoaded) {
                saveViewportState();
            }
            // 타이머 정리
            if (saveViewportStateTimeoutRef.current) {
                clearTimeout(saveViewportStateTimeoutRef.current);
            }
        };
<<<<<<< HEAD
    }, [data, dimensions, assignFallbackPositions, viewportStateLoaded, treeId, userId]);

    // 뷰포트 상태 복원 (컴포넌트 마운트 시)
    useEffect(() => {
        if (treeId && userId && !viewportStateLoaded) {
            loadViewportState();
        }
    }, [treeId, userId, loadViewportState, viewportStateLoaded]);

    // 노드 위치 변경 시 자동 저장 (뷰포트 변경은 저장하지 않음)
    useEffect(() => {
        if (viewportStateLoaded) {
            debouncedSaveViewportState();
        }
    }, [simulatedNodes, debouncedSaveViewportState, viewportStateLoaded]);
=======
    }, [data, dimensions, assignFallbackPositions, isForceSimulationEnabled]);
>>>>>>> 1e79e516

    // dimensions가 변경될 때 viewTransform 업데이트 (비율 유지)
    const prevCenterRef = useRef({ x: centerX, y: centerY });
    useEffect(() => {
        const prevCenter = prevCenterRef.current;
        const deltaX = centerX - prevCenter.x;
        const deltaY = centerY - prevCenter.y;

        setViewTransform(prev => ({
            x: prev.x + deltaX,
            y: prev.y + deltaY,
            k: prev.k
        }));

        prevCenterRef.current = { x: centerX, y: centerY };
    }, [centerX, centerY]);

    useEffect(() => {
        if (!hoveredNodeId) {
            return;
        }

        const stillExists = simulatedNodes.some((node) => node?.data?.id === hoveredNodeId);
        if (!stillExists) {
            setHoveredNodeId(null);
        }
    }, [hoveredNodeId, simulatedNodes]);

    useEffect(() => {
        if (selectedNodeId) {
            setHoveredNodeId(null);
        }
    }, [selectedNodeId]);

    useEffect(() => {
        if (!selectedNodeId) {
            return;
        }

        const stillExists = simulatedNodes.some((node) => node?.data?.id === selectedNodeId);
        if (!stillExists) {
            setSelectedNodeId(null);
        }
    }, [selectedNodeId, simulatedNodes]);

    useEffect(() => {
        if (!contextMenuState.open) {
            return;
        }

        const handlePointerDown = (event) => {
            const target = event.target instanceof Element ? event.target : null;
            if (target && target.closest('[data-force-tree-context-menu="true"]')) {
                return;
            }
            setContextMenuState({ ...DEFAULT_CONTEXT_MENU_STATE });
        };

        const handleEscape = (event) => {
            if (event.key === 'Escape') {
                setContextMenuState({ ...DEFAULT_CONTEXT_MENU_STATE });
            }
        };

        const handleScroll = () => {
            setContextMenuState({ ...DEFAULT_CONTEXT_MENU_STATE });
        };

        window.addEventListener('pointerdown', handlePointerDown, true);
        window.addEventListener('keydown', handleEscape, true);
        window.addEventListener('wheel', handleScroll, true);

        return () => {
            window.removeEventListener('pointerdown', handlePointerDown, true);
            window.removeEventListener('keydown', handleEscape, true);
            window.removeEventListener('wheel', handleScroll, true);
        };
    }, [contextMenuState.open]);

    // Zoom/Pan 설정
    const zoomBehaviorRef = useRef(null);

    useEffect(() => {
        if (!svgRef.current || !hasRenderableNodes) return;

        const svg = d3.select(svgRef.current);

        const zoom = d3.zoom()
            .scaleExtent([0.3, 8])
            .filter((event) => {
                // 노드 드래그 중이거나 선택 박스 드래그 중에는 줌/팬 비활성화
                if (isDraggingNode || isSelectionBoxActive) return false;

                // foreignObject나 노드 내부에서는 줌/팬 비활성화
                const target = event.target instanceof Element ? event.target : null;
                if (target && target.closest('foreignObject')) return false;

                // wheel 이벤트는 모두 허용 (트랙패드 줌/스크롤)
                if (event.type === 'wheel') return true;

                // 더블클릭은 비활성화
                if (event.type === 'dblclick') return false;

                // 유기적 작용이 ON일 때는 기존 방식 (모든 드래그로 패닝)
                if (isForceSimulationEnabled) {
                    if (event.type === 'mousedown' || event.type === 'pointerdown') return true;
                    if (event.type === 'mousemove' || event.type === 'pointermove') return true;
                    if (event.type === 'mouseup' || event.type === 'pointerup') return true;
                }

                // 유기적 작용이 OFF일 때는 Space 키가 눌린 상태에서만 패닝 허용
                if (!isForceSimulationEnabled && isSpacePressed) {
                    if (event.type === 'mousedown' || event.type === 'pointerdown') return true;
                    if (event.type === 'mousemove' || event.type === 'pointermove') return true;
                    if (event.type === 'mouseup' || event.type === 'pointerup') return true;
                }

                return false;
            })
            .on('zoom', (event) => {
                setViewTransform({
                    x: event.transform.x,
                    y: event.transform.y,
                    k: event.transform.k
                });
            });

        // 초기 transform을 현재 viewTransform으로 설정
        const initialTransform = d3.zoomIdentity.translate(viewTransform.x, viewTransform.y).scale(viewTransform.k);
        svg.call(zoom.transform, initialTransform);

        // wheelDelta 커스터마이즈하여 민감도 조절
        const defaultWheelDelta = zoom.wheelDelta();
        zoom.wheelDelta((event) => {
            // Ctrl/Cmd 키가 있으면 줌 (핀치 줌)
            if (event.ctrlKey || event.metaKey) {
                const base = typeof defaultWheelDelta === 'function'
                    ? defaultWheelDelta(event)
                    : (-event.deltaY * (event.deltaMode ? 120 : 1) / 500);
                return base * 0.3; // 줌 감도 낮춤 (1.0 → 0.3)
            }

            // Ctrl/Cmd 키가 없으면 패닝
            return 0;
        });

        zoomBehaviorRef.current = zoom;
        svg.call(zoom);

        // wheel 이벤트를 직접 처리하여 패닝 구현
        svg.on('wheel.treepan', (event) => {
            // Ctrl/Cmd 키가 있으면 핀치 줌 (zoom behavior가 처리)
            if (event.ctrlKey || event.metaKey) {
                return;
            }

            // Ctrl/Cmd 키가 없으면 패닝
            event.preventDefault();

            const deltaX = event.deltaX || 0;
            const deltaY = event.deltaY || 0;

            if (deltaX === 0 && deltaY === 0) {
                return;
            }

            const currentTransform = d3.zoomTransform(svg.node());
            const scale = Number.isFinite(currentTransform.k) && currentTransform.k > 0 ? currentTransform.k : 1;
            const panX = -deltaX / scale;
            const panY = -deltaY / scale;
            zoom.translateBy(svg, panX, panY);
        });

        return () => {
            svg.on('.zoom', null);
            svg.on('.treepan', null);
        };
<<<<<<< HEAD
    }, [isDraggingNode, centerX, centerY, hasRenderableNodes]);
=======
    }, [isDraggingNode, isSelectionBoxActive, isSpacePressed, isForceSimulationEnabled, centerX, centerY]);
>>>>>>> 1e79e516

    // 방향키로 캔버스 이동
    useEffect(() => {
        if (!containerRef.current || !svgRef.current) return;

        const handleKeyDown = (event) => {
            // 입력 필드에 포커스가 있으면 무시
            const target = event.target;
            if (target.tagName === 'INPUT' || target.tagName === 'TEXTAREA' || target.isContentEditable) {
                return;
            }

            const arrowKeys = ['ArrowUp', 'ArrowDown', 'ArrowLeft', 'ArrowRight'];
            if (!arrowKeys.includes(event.key)) {
                return;
            }

            event.preventDefault();

            const svg = d3.select(svgRef.current);
            const zoom = zoomBehaviorRef.current;
            if (!zoom) return;

            // 이동 거리 (픽셀)
            const panDistance = 50;
            const currentTransform = d3.zoomTransform(svg.node());
            const scale = Number.isFinite(currentTransform.k) && currentTransform.k > 0 ? currentTransform.k : 1;

            // 스케일에 맞게 이동 거리 조정
            const adjustedDistance = panDistance / scale;

            let panX = 0;
            let panY = 0;

            switch (event.key) {
                case 'ArrowUp':
                    panY = adjustedDistance;
                    break;
                case 'ArrowDown':
                    panY = -adjustedDistance;
                    break;
                case 'ArrowLeft':
                    panX = adjustedDistance;
                    break;
                case 'ArrowRight':
                    panX = -adjustedDistance;
                    break;
                default:
                    break;
            }

            zoom.translateBy(svg, panX, panY);
        };

        const container = containerRef.current;
        container.addEventListener('keydown', handleKeyDown);

        return () => {
            container.removeEventListener('keydown', handleKeyDown);
        };
    }, []);

    // 노드 드래그 핸들러
    const handleDragStart = useCallback((event, nodeData) => {
        if (event.button !== 0) {
            return;
        }

        event.preventDefault();
        event.stopPropagation();

        // 드래그 시작 시간 기록
        dragStartTimeRef.current = Date.now();
        shouldOpenNodeRef.current = false;

        setIsDraggingNode(true);
        const datum = getNodeDatum(nodeData);
        const nodeId = getNodeId(nodeData);
        setDraggedNodeId(nodeId);
        setContextMenuState({ ...DEFAULT_CONTEXT_MENU_STATE });

        // 유기적 작용이 OFF일 때만 다중 선택 드래그 활성화
        const isDraggingSelectedNode = !isForceSimulationEnabled && selectedNodeIds.has(nodeId);
        const draggedNodesList = isDraggingSelectedNode 
            ? Array.from(selectedNodeIds)
            : [nodeId];

        if (simulationServiceRef.current) {
            simulationServiceRef.current.handleDragStart(event, nodeData);
        }

        const simulation = simulationServiceRef.current?.getSimulation?.();
        // Force simulation이 활성화되어 있고 메모가 아닌 노드일 때만 메모를 따라오게 함
        if (simulation && isForceSimulationEnabled && datum?.nodeType !== 'memo') {
            const memoFollowers = simulation.nodes().filter((candidate) => (
                getNodeDatum(candidate)?.nodeType === 'memo'
                && getNodeDatum(candidate)?.memoParentId === nodeId
            ));

            draggedMemoSnapshotRef.current = memoFollowers.map((memoNode) => ({
                node: memoNode,
                offsetX: (memoNode.x || 0) - (nodeData.x || 0),
                offsetY: (memoNode.y || 0) - (nodeData.y || 0),
            }));
        } else {
            draggedMemoSnapshotRef.current = [];
        }

        // 다중 선택된 노드들의 초기 오프셋 계산
        const multiSelectOffsets = draggedNodesList.map(id => {
            const node = simulatedNodes.find(n => getNodeId(n) === id);
            if (!node) return null;
            return {
                id,
                node,
                offsetX: (node.x || 0) - (nodeData.x || 0),
                offsetY: (node.y || 0) - (nodeData.y || 0),
            };
        }).filter(Boolean);

        // 전역 드래그 핸들러 (즉시 등록하여 노드 밖으로 나가도 드래그 계속됨)
        const handleGlobalPointerMove = (e) => {
            if (!simulationServiceRef.current) return;

            const svg = svgRef.current;
            if (!svg) return;

            const point = svg.createSVGPoint();
            point.x = e.clientX;
            point.y = e.clientY;

            const svgPoint = point.matrixTransform(svg.getScreenCTM().inverse());

            // SVG viewBox 좌표 -> Force simulation 좌표로 변환
            const forceX = (svgPoint.x - viewTransform.x) / viewTransform.k;
            const forceY = (svgPoint.y - viewTransform.y) / viewTransform.k;

            const mockEvent = {
                x: forceX,
                y: forceY,
            };

            // 주 노드 드래그
            simulationServiceRef.current.handleDrag(mockEvent, nodeData);

            // 다중 선택된 노드들도 함께 드래그
            if (multiSelectOffsets.length > 1) {
                multiSelectOffsets.forEach(({ id, node, offsetX, offsetY }) => {
                    if (!node || id === nodeId) return;
                    
                    const newX = forceX + offsetX;
                    const newY = forceY + offsetY;

                    if (simulationServiceRef.current.simulation) {
                        node.fx = newX;
                        node.fy = newY;
                    } else {
                        node.x = newX;
                        node.y = newY;
                        node.fx = newX;
                        node.fy = newY;
                    }

                    if (!isForceSimulationEnabled) {
                        previousPositionsRef.current.set(id, { x: newX, y: newY });
                    }
                });
            }

            if (!isForceSimulationEnabled) {
                const nodeId = getNodeId(nodeData);
                if (nodeId) {
                    previousPositionsRef.current.set(nodeId, { x: nodeData.x || 0, y: nodeData.y || 0 });
                }
                setSimulatedNodes((prev) => [...prev]);
            }

            // Force simulation이 활성화되어 있을 때만 메모 노드를 따라오게 함
            if (isForceSimulationEnabled && draggedMemoSnapshotRef.current.length > 0) {
                draggedMemoSnapshotRef.current.forEach(({ node: memoNode, offsetX, offsetY }) => {
                    if (!memoNode) return;
                    memoNode.fx = forceX + offsetX;
                    memoNode.fy = forceY + offsetY;
                });
            }
        };

        const handleGlobalPointerUp = (e) => {
            if (simulationServiceRef.current) {
                simulationServiceRef.current.handleDragEnd(e, nodeData);
            }

            // 다중 선택된 노드들의 고정 해제
            if (multiSelectOffsets.length > 1) {
                multiSelectOffsets.forEach(({ id, node }) => {
                    if (!node || id === nodeId) return;
                    
                    if (simulationServiceRef.current.simulation) {
                        node.fx = null;
                        node.fy = null;
                    } else {
                        node.fx = node.x;
                        node.fy = node.y;
                    }

                    if (!isForceSimulationEnabled) {
                        previousPositionsRef.current.set(id, { x: node.x || 0, y: node.y || 0 });
                    }
                });
            }

            // 드래그 시간 체크 (0.2초 이하면 클릭으로 처리)
            const dragDuration = Date.now() - dragStartTimeRef.current;
            if (dragDuration <= 120) {
                shouldOpenNodeRef.current = true;
            }

            setIsDraggingNode(false);
            setDraggedNodeId(null);

            // Force simulation이 활성화되어 있을 때만 메모 노드 고정 해제
            if (isForceSimulationEnabled && draggedMemoSnapshotRef.current.length > 0) {
                draggedMemoSnapshotRef.current.forEach(({ node: memoNode }) => {
                    if (!memoNode) return;
                    memoNode.fx = null;
                    memoNode.fy = null;
                });
            }
            draggedMemoSnapshotRef.current = [];

            if (!isForceSimulationEnabled) {
                const nodeId = getNodeId(nodeData);
                if (nodeId) {
                    previousPositionsRef.current.set(nodeId, { x: nodeData.x || 0, y: nodeData.y || 0 });
                }
                setSimulatedNodes((prev) => [...prev]);
            }

            // 리스너 제거
            document.removeEventListener('pointermove', handleGlobalPointerMove);
            document.removeEventListener('pointerup', handleGlobalPointerUp);
            document.removeEventListener('pointercancel', handleGlobalPointerUp);
        };

        // 전역 리스너 등록 (즉시)
        document.addEventListener('pointermove', handleGlobalPointerMove);
        document.addEventListener('pointerup', handleGlobalPointerUp);
        document.addEventListener('pointercancel', handleGlobalPointerUp);
    }, [centerX, centerY, viewTransform, isForceSimulationEnabled, selectedNodeIds, simulatedNodes]);


    // 노드를 화면 중앙으로 이동
    const centerNodeOnScreen = useCallback((node) => {
        if (!node || !svgRef.current || !zoomBehaviorRef.current) return;

        const targetX = centerX - node.x * viewTransform.k;
        const targetY = centerY - node.y * viewTransform.k;

        const svg = d3.select(svgRef.current);
        const targetTransform = d3.zoomIdentity
            .translate(targetX, targetY)
            .scale(viewTransform.k);

        // D3 transition으로 부드럽게 이동하고 zoom behavior 업데이트
        svg.transition()
            .duration(500)
            .ease(d3.easeCubicInOut)
            .call(zoomBehaviorRef.current.transform, targetTransform);
    }, [viewTransform, centerX, centerY]);

    useEffect(() => {
        const pendingId = pendingCenterNodeIdRef.current;
        if (!pendingId) {
            return;
        }

        const focusTarget = simulatedNodes.find((candidate) => getNodeId(candidate) === pendingId);
        if (!focusTarget) {
            return;
        }

        centerNodeOnScreen(focusTarget);
        pendingCenterNodeIdRef.current = null;
    }, [simulatedNodes, centerNodeOnScreen]);

    // 노드 클릭 핸들러
    const cancelLinkCreation = useCallback(() => {
        setLinkCreationState({ active: false, sourceId: null });
        pendingCenterNodeIdRef.current = null;
    }, []);

    const handleBackgroundContextMenu = useCallback((event) => {
        event.preventDefault();
        event.stopPropagation();

        if (isLinking) {
            return;
        }

        const container = containerRef.current;
        const rect = container ? container.getBoundingClientRect() : null;

        const x = rect ? event.clientX - rect.left : event.clientX;
        const y = rect ? event.clientY - rect.top : event.clientY;

        const sceneX = (x - viewTransform.x) / viewTransform.k;
        const sceneY = (y - viewTransform.y) / viewTransform.k;

        setContextMenuState({
            open: true,
            x,
            y,
            nodeId: null,
            nodeType: 'background',
            sceneX,
            sceneY,
        });
    }, [isLinking, viewTransform.x, viewTransform.y, viewTransform.k]);

    const handleNodeClick = useCallback((node) => {
        // 드래그 중이거나 다른 노드가 드래그 중일 때는 클릭 무시
        if (isDraggingNode || draggedNodeId) {
            return;
        }

        // 드래그 시간이 0.1초 초과였으면 클릭 무시
        if (!shouldOpenNodeRef.current) {
            shouldOpenNodeRef.current = false;
            return;
        }

        // 플래그 리셋
        shouldOpenNodeRef.current = false;

        setContextMenuState({ ...DEFAULT_CONTEXT_MENU_STATE });

        // 노드를 화면 중앙으로 이동
        const datum = getNodeDatum(node);
        const nodeId = getNodeId(node);

        if (isLinking) {
            const sourceId = linkingSourceId;
            if (!nodeId || nodeId === sourceId) {
                cancelLinkCreation();
                return;
            }

            const result = onLinkCreate ? onLinkCreate(sourceId, nodeId) : null;

            Promise.resolve(result)
                .then(() => {
                    pendingCenterNodeIdRef.current = nodeId;
                    setSelectedNodeId(nodeId);
                })
                .finally(() => {
                    cancelLinkCreation();
                });
            return;
        }

        centerNodeOnScreen(node);

        setSelectedNodeId(nodeId);
        if (onNodeClick) {
            onNodeClick({ id: nodeId });
        }
    }, [onNodeClick, isDraggingNode, draggedNodeId, centerNodeOnScreen, isLinking, linkingSourceId, cancelLinkCreation, onLinkCreate]);

    const handleNodeContextMenu = useCallback((event, node) => {
        event.preventDefault();
        event.stopPropagation();

        if (isLinking) {
            return;
        }

        if (!node || isDraggingNode || draggedNodeId) {
            return;
        }

        const datum = getNodeDatum(node);
        if (!datum?.id) {
            return;
        }

        const container = containerRef.current;
        const rect = container ? container.getBoundingClientRect() : null;

        const x = rect ? event.clientX - rect.left : event.clientX;
        const y = rect ? event.clientY - rect.top : event.clientY;

        setContextMenuState({
            open: true,
            x,
            y,
            nodeId: datum.id,
            nodeType: datum.nodeType || 'node',
            sceneX: 0,
            sceneY: 0,
        });
    }, [draggedNodeId, isDraggingNode, isLinking]);

    const handleMenuAddConnection = useCallback(() => {
        const sourceId = contextMenuState.nodeId;
        if (!sourceId || typeof onLinkCreate !== 'function') {
            setContextMenuState({ ...DEFAULT_CONTEXT_MENU_STATE });
            return;
        }

        setContextMenuState({ ...DEFAULT_CONTEXT_MENU_STATE });
        setLinkCreationState({ active: true, sourceId });
        pendingCenterNodeIdRef.current = sourceId;
        // Do not open the question panel when entering link creation mode
        // setSelectedNodeId(sourceId);
    }, [contextMenuState.nodeId]);

    const handleMenuAddRoot = useCallback(() => {
        if (typeof onRootCreate !== 'function') {
            setContextMenuState({ ...DEFAULT_CONTEXT_MENU_STATE });
            return;
        }

        const { sceneX = 0, sceneY = 0 } = contextMenuState;

        setContextMenuState({ ...DEFAULT_CONTEXT_MENU_STATE });
        cancelLinkCreation();

        const result = onRootCreate({ position: { x: sceneX, y: sceneY } });

        Promise.resolve(result)
            .then((newNodeId) => {
                if (!newNodeId) {
                    return;
                }
                pendingCenterNodeIdRef.current = newNodeId;
                setSelectedNodeId(newNodeId);
                if (typeof onNodeClick === 'function') {
                    onNodeClick({ id: newNodeId });
                }
            })
            .catch(() => { });
    }, [onRootCreate, cancelLinkCreation, onNodeClick, contextMenuState]);

    const handleMenuAddMemo = useCallback(() => {
        if (!contextMenuState.nodeId || !onMemoCreate) {
            setContextMenuState({ ...DEFAULT_CONTEXT_MENU_STATE });
            return;
        }

        const maybeId = onMemoCreate(contextMenuState.nodeId);
        setContextMenuState({ ...DEFAULT_CONTEXT_MENU_STATE });

        Promise.resolve(maybeId).then((newMemoId) => {
            if (!newMemoId) {
                return;
            }
            setSelectedNodeId(newMemoId);
            shouldOpenNodeRef.current = false;
        }).catch(() => {
            // ignore memo creation errors in UI layer
        });
    }, [contextMenuState.nodeId, onMemoCreate]);

    const handleMenuRemoveNode = useCallback(() => {
        if (contextMenuState.nodeId && onNodeRemove) {
            if (selectedNodeId === contextMenuState.nodeId) {
                setSelectedNodeId(null);
            }
            onNodeRemove(contextMenuState.nodeId);
        }

        setContextMenuState({ ...DEFAULT_CONTEXT_MENU_STATE });
        cancelLinkCreation();
    }, [contextMenuState.nodeId, onNodeRemove, selectedNodeId, cancelLinkCreation]);


    // 노드 크기 조절 핸들러 (슬라이더)
    const handleSizeSliderChange = useCallback((event) => {
        const newValue = Math.max(5, parseInt(event.target.value)); // 최소값 5로 제한
        
        // 현재 컨텍스트 메뉴의 노드 ID 사용
        const currentNodeId = contextMenuState.nodeId;
        if (!currentNodeId) return;

        const scaleValue = Math.max(0.1, newValue / 50); // 0-100을 0.1-2.0 스케일로 변환 (50이 기본값 1.0)
        
        // 시뮬레이션 노드 업데이트
        setSimulatedNodes(prev => prev.map(node => {
            const nodeDatum = getNodeDatum(node);
            if (nodeDatum?.id === currentNodeId) {
                return {
                    ...node,
                    data: {
                        ...node.data,
                        data: {
                            ...node.data?.data,
                            sizeValue: newValue,
                            sizeScale: scaleValue,
                        }
                    }
                };
            }
            return node;
        }));
    }, [contextMenuState.nodeId]);

    const handleSizeSliderComplete = useCallback(() => {
        // 최종 크기 조절 값을 부모 컴포넌트에 전달
        const currentNodeId = contextMenuState.nodeId;
        if (onNodeUpdate && currentNodeId) {
            const targetNode = simulatedNodes.find(node => getNodeId(node) === currentNodeId);
            const currentSizeValue = targetNode ? (getNodeDatum(targetNode)?.sizeValue || 50) : 50;
            
            onNodeUpdate(currentNodeId, { 
                sizeValue: currentSizeValue,
                sizeScale: Math.max(0.1, currentSizeValue / 50)
            });
        }
    }, [contextMenuState.nodeId, simulatedNodes, onNodeUpdate]);

    // 노드 모양 변경 핸들러
    const handleNodeShapeChange = useCallback((shape) => {
        const currentNodeId = contextMenuState.nodeId;
        if (!currentNodeId) return;

        // 시뮬레이션 노드 업데이트
        setSimulatedNodes(prev => prev.map(node => {
            const nodeDatum = getNodeDatum(node);
            if (nodeDatum?.id === currentNodeId) {
                return {
                    ...node,
                    data: {
                        ...node.data,
                        data: {
                            ...node.data?.data,
                            nodeShape: shape,
                        }
                    }
                };
            }
            return node;
        }));

        // 부모 컴포넌트에 변경사항 전달
        if (onNodeUpdate) {
            onNodeUpdate(currentNodeId, { nodeShape: shape });
        }
    }, [contextMenuState.nodeId, onNodeUpdate]);

    // 배경 클릭 핸들러 (선택 해제)
    const handleBackgroundClick = useCallback(() => {
        if (isLinking) {
            cancelLinkCreation();
            return;
        }

        if (selectionBoxDidDragRef.current) {
            selectionBoxDidDragRef.current = false;
            return;
        }

        // 크기 조절 모드일 때는 모드만 종료
        if (nodeSizeState.isOpen) {
            setNodeSizeState({ ...DEFAULT_NODE_SIZE_STATE });
            return;
        }

        setSelectedNodeId(null);
        setSelectedNodeIds(new Set());
        setHoveredNodeId(null);
    }, [isLinking, cancelLinkCreation, nodeSizeState.isOpen]);

    // Conversation 관리
    const getInitialConversationForNode = useCallback((nodeId) => {
        return getInitialConversation ? getInitialConversation(nodeId) : [];
    }, [getInitialConversation]);

    const handleConversationChange = useCallback((nodeId, messages) => {
        if (onConversationChange) {
            onConversationChange(nodeId, messages);
        }
    }, [onConversationChange]);

    // Space 키 처리
    useEffect(() => {
        const handleKeyDown = (event) => {
            // 입력 필드에 포커스가 있으면 무시
            const target = event.target;
            if (target.tagName === 'INPUT' || target.tagName === 'TEXTAREA' || target.isContentEditable) {
                return;
            }

            if (event.code === 'Space' && !isSpacePressed) {
                event.preventDefault();
                setIsSpacePressed(true);
            }
        };

        const handleKeyUp = (event) => {
            if (event.code === 'Space') {
                event.preventDefault();
                setIsSpacePressed(false);
            }
        };

        window.addEventListener('keydown', handleKeyDown);
        window.addEventListener('keyup', handleKeyUp);
            return () => {
                window.removeEventListener('keydown', handleKeyDown);
                window.removeEventListener('keyup', handleKeyUp);
            };
        }, [isSpacePressed, isForceSimulationEnabled]);

    // ESC 키로 패널 닫기
    useEffect(() => {
        if (!selectedNodeId) return;

        const handleKeyDown = (event) => {
            if (event.key === 'Escape') {
                event.preventDefault();
                setSelectedNodeId(null);
            }
        };

        window.addEventListener('keydown', handleKeyDown);
        return () => window.removeEventListener('keydown', handleKeyDown);
    }, [selectedNodeId]);

    // ESC 키로 크기 조절 모드 종료
    useEffect(() => {
        if (!nodeSizeState.isOpen) return;

        const handleKeyDown = (event) => {
            if (event.key === 'Escape') {
                event.preventDefault();
                setNodeSizeState({ ...DEFAULT_NODE_SIZE_STATE });
            }
        };

        window.addEventListener('keydown', handleKeyDown);
        return () => window.removeEventListener('keydown', handleKeyDown);
    }, [nodeSizeState.isOpen]);


    useEffect(() => {
        if (!isLinking) {
            return undefined;
        }

        const handleKeyDown = (event) => {
            if (event.key === 'Escape') {
                event.preventDefault();
                cancelLinkCreation();
            }
        };

        window.addEventListener('keydown', handleKeyDown);
        return () => window.removeEventListener('keydown', handleKeyDown);
    }, [isLinking, cancelLinkCreation]);

    // 선택 박스 드래그 처리
    useEffect(() => {
        if (!isSelectionBoxActive) return;

        const handlePointerMove = (e) => {
            const svg = svgRef.current;
            if (!svg) return;

            selectionBoxDidDragRef.current = true;

            const point = svg.createSVGPoint();
            point.x = e.clientX;
            point.y = e.clientY;
            const svgPoint = point.matrixTransform(svg.getScreenCTM().inverse());
            
            const forceX = (svgPoint.x - viewTransform.x) / viewTransform.k;
            const forceY = (svgPoint.y - viewTransform.y) / viewTransform.k;

            setSelectionBox((prev) => ({
                ...prev,
                endX: forceX,
                endY: forceY,
            }));

            // 선택 박스 내 노드 계산 (유기적 작용 OFF일 때만)
            if (!isForceSimulationEnabled) {
                const minX = Math.min(selectionBox.startX, forceX);
                const maxX = Math.max(selectionBox.startX, forceX);
                const minY = Math.min(selectionBox.startY, forceY);
                const maxY = Math.max(selectionBox.startY, forceY);

                const selectedIds = new Set();
                simulatedNodes.forEach((node) => {
                    const nodeX = node.x || 0;
                    const nodeY = node.y || 0;
                    if (nodeX >= minX && nodeX <= maxX && nodeY >= minY && nodeY <= maxY) {
                        const nodeId = getNodeId(node);
                        if (nodeId) selectedIds.add(nodeId);
                    }
                });

                setSelectedNodeIds(selectedIds);
            }
        };

        const handlePointerUp = () => {
            setIsSelectionBoxActive(false);
        };

        window.addEventListener('pointermove', handlePointerMove);
        window.addEventListener('pointerup', handlePointerUp);

        return () => {
            window.removeEventListener('pointermove', handlePointerMove);
            window.removeEventListener('pointerup', handlePointerUp);
        };
    }, [isSelectionBoxActive, selectionBox.startX, selectionBox.startY, simulatedNodes, viewTransform, isForceSimulationEnabled]);

    // 빈 데이터 처리 - bootstrap 패널이 상위에서 표시되므로 빈 배경만 렌더링
    if (!data || !data.nodes || data.nodes.length === 0) {
        return (
            <div
                className="relative h-full w-full"
                style={{
                    background: 'linear-gradient(135deg, rgba(0, 0, 0, 0.12), rgba(0, 0, 0, 0.18))',
                    overflow: 'hidden',
                }}
            />
        );
    }

    const contextMenuCoordinates = contextMenuState.open
        ? {
            x: Math.min(
                Math.max(contextMenuState.x, 0),
                Math.max(0, (dimensions?.width || 0) - 176),
            ),
            y: Math.min(
                Math.max(contextMenuState.y, 0),
                Math.max(0, (dimensions?.height || 0) - 96),
            ),
        }
        : null;

    const isMemoContextTarget = contextMenuState.nodeType === 'memo';
    const canAddLink = typeof onLinkCreate === 'function';
    const canAddMemo = typeof onMemoCreate === 'function' && !isMemoContextTarget;
    const isBackgroundContext = !contextMenuState.nodeId;

    return (
        <div
            ref={containerRef}
            className="relative h-full w-full"
            tabIndex={0}
            style={{
                background: themeBackground,
                overflow: 'hidden',
                outline: 'none',
            }}
            onContextMenu={handleBackgroundContextMenu}
        >
            {/* Force Simulation 토글 버튼 */}
            <div className="absolute top-4 left-4 z-10">
                <button
                    onClick={() => setIsForceSimulationEnabled(!isForceSimulationEnabled)}
                    className={`px-3 py-1.5 rounded-full text-sm font-medium transition-all duration-200 ${
                        isForceSimulationEnabled
                            ? 'bg-blue-500 text-white shadow-lg hover:bg-blue-600'
                            : 'bg-gray-200 text-gray-700 hover:bg-gray-300'
                    }`}
                    title={isForceSimulationEnabled ? '유기적 작용 끄기' : '유기적 작용 켜기'}
                >
                    {isForceSimulationEnabled ? '유기적 작용 ON' : '유기적 작용 OFF'}
                </button>
            </div>
            <svg
                ref={svgRef}
                width="100%"
                height="100%"
                viewBox={`0 0 ${dimensions.width} ${dimensions.height}`}
                preserveAspectRatio="xMidYMid meet"
                style={{
                    position: 'absolute',
                    top: 0,
                    left: 0,
                    cursor: (!isForceSimulationEnabled && isSpacePressed) ? 'grab' : (isDraggingNode ? 'grabbing' : 'default'),
                    userSelect: 'none',
                    WebkitUserSelect: 'none',
                    MozUserSelect: 'none',
                    msUserSelect: 'none',
                    WebkitTouchCallout: 'none', // iOS 터치 콜아웃 방지
                    WebkitTapHighlightColor: 'transparent', // 터치 하이라이트 제거
                }}
                onClick={(e) => {
                    // 배경 클릭 시 선택 해제
                    e.stopPropagation();
                    handleBackgroundClick();
                }}
                onPointerDown={(e) => {
                    // 유기적 작용이 OFF이고, Space 키가 눌려있지 않고, 노드 위가 아닌 배경에서 드래그 시작
                    if (!isForceSimulationEnabled && !isSpacePressed && e.button === 0) {
                        const svg = svgRef.current;
                        if (!svg) return;

                        selectionBoxDidDragRef.current = false;

                        const point = svg.createSVGPoint();
                        point.x = e.clientX;
                        point.y = e.clientY;
                        const svgPoint = point.matrixTransform(svg.getScreenCTM().inverse());
                        
                        const forceX = (svgPoint.x - viewTransform.x) / viewTransform.k;
                        const forceY = (svgPoint.y - viewTransform.y) / viewTransform.k;

                        setIsSelectionBoxActive(true);
                        setSelectionBox({
                            startX: forceX,
                            startY: forceY,
                            endX: forceX,
                            endY: forceY,
                        });
                    }
                }}
            >
                <defs>
                    {/* 다크모드 - 링크 화살표 - 짝수 depth (흰색) */}
                    <marker
                        id="arrowhead-even"
                        viewBox="0 -5 10 10"
                        refX={15}
                        refY={0}
                        markerWidth={6}
                        markerHeight={6}
                        orient="auto"
                    >
                        <path d="M0,-5L10,0L0,5" fill="rgba(255,255,255,0.4)" />
                    </marker>

                    {/* 다크모드 - 링크 화살표 - 홀수 depth (검정) */}
                    <marker
                        id="arrowhead-odd"
                        viewBox="0 -5 10 10"
                        refX={15}
                        refY={0}
                        markerWidth={6}
                        markerHeight={6}
                        orient="auto"
                    >
                        <path d="M0,-5L10,0L0,5" fill="rgba(0,0,0,0.5)" />
                    </marker>

                    {/* 라이트모드 - 링크 화살표 - 짝수 depth (어두운 회색) */}
                    <marker
                        id="arrowhead-dark"
                        viewBox="0 -5 10 10"
                        refX={15}
                        refY={0}
                        markerWidth={6}
                        markerHeight={6}
                        orient="auto"
                    >
                        <path d="M0,-5L10,0L0,5" fill="rgba(31, 41, 55, 0.6)" />
                    </marker>

                    {/* 라이트모드 - 링크 화살표 - 홀수 depth (밝은 회색) */}
                    <marker
                        id="arrowhead-light"
                        viewBox="0 -5 10 10"
                        refX={15}
                        refY={0}
                        markerWidth={6}
                        markerHeight={6}
                        orient="auto"
                    >
                        <path d="M0,-5L10,0L0,5" fill="rgba(156, 163, 175, 0.5)" />
                    </marker>
                </defs>

                <g transform={`translate(${viewTransform.x}, ${viewTransform.y}) scale(${viewTransform.k})`}>
                    {/* 링크 렌더링 */}
                    <g className="links">
                        {simulatedLinks.map((link, index) => {
                            const sourceX = link.source.x || 0;
                            const sourceY = link.source.y || 0;
                            const targetX = link.target.x || 0;
                            const targetY = link.target.y || 0;

                            const targetDatum = getNodeDatum(link.target);
                            const isMemoLink = targetDatum?.nodeType === 'memo';

                            // target depth로 색상 구분
                            const targetDepth = Number.isFinite(link.target.depth) ? link.target.depth : 0;
                            const isEvenDepth = targetDepth % 2 === 0;
                            const isLightMode = theme === 'light';

                            let linkStroke;

                            if (isMemoLink) {
                                // 메모 링크 - 중립적인 색상으로 완화
                                linkStroke = isLightMode
                                    ? 'rgba(209, 213, 219, 0.85)'
                                    : 'rgba(75, 85, 99, 0.8)';
                            } else if (isLightMode) {
                                // 라이트모드 - 일반 링크
                                linkStroke = isEvenDepth
                                    ? 'rgba(31, 41, 55, 0.6)'  // 짙은 회색
                                    : 'rgba(156, 163, 175, 0.5)'; // 밝은 회색
                            } else {
                                // 다크모드 - 일반 링크
                                linkStroke = isEvenDepth
                                    ? 'rgba(255, 255, 255, 0.4)' // 흰색
                                    : 'rgba(0, 0, 0, 0.5)'; // 검정
                            }

                            const linkWidth = isMemoLink ? 1.1 : 1.5;
                            const linkOpacity = isMemoLink ? 0.75 : 1;

                            return (
                                <motion.line
                                    key={`link-${index}`}
                                    x1={sourceX}
                                    y1={sourceY}
                                    x2={targetX}
                                    y2={targetY}
                                    stroke={linkStroke}
                                    strokeWidth={linkWidth}
                                    strokeDasharray={isMemoLink ? '2,3' : undefined}
                                    initial={{ opacity: 0 }}
                                    animate={{ opacity: linkOpacity }}
                                    transition={{ duration: 0.3 }}
                                />
                            );
                        })}
                    </g>

                    {/* 노드 렌더링 */}
                    <g className="nodes">
                        {simulatedNodes.map((node) => {
                            const datum = getNodeDatum(node);
                            const nodeId = getNodeId(node);

                            if (!nodeId) {
                                return null;
                            }

                            const depth = Number.isFinite(node.depth) ? node.depth : 0;
                            const isMemoNode = datum?.nodeType === 'memo';
                            const isRootNode = !isMemoNode && depth === 0;
                            const isMemoStyledNode = isMemoNode || isRootNode;
                            const isBeingDragged = draggedNodeId === nodeId;
                            const isSelected = selectedNodeId === nodeId;
                            const isMultiSelected = selectedNodeIds.has(nodeId);
                            const isHovered = hoveredNodeId === nodeId;
                            const isOtherNodeDragging = isDraggingNode && !isBeingDragged;

                            // 텍스트 레이블
                            const labelText = isMemoNode
                                ? (datum.memo?.title || datum.keyword || datum.name || datum.id || '')
                                : (datum.keyword || datum.name || datum.id || '');

                            // 노드 크기 (텍스트 길이에 맞춰 동적 조정)
                            const baseFontSize = 7;
                            const charWidth = baseFontSize * 0.6; // 글자당 예상 너비
                            const padding = isMemoStyledNode ? 9 : 8; // 좌우 여백
                            const minWidth = isMemoStyledNode ? 24 : 20;
                            const maxWidth = 80;

                            const textWidth = labelText.length * charWidth + padding * 2;
                            const baseWidth = Math.max(minWidth, Math.min(maxWidth, textWidth));
                            const baseHeight = 16;

                            // sizeValue 적용 (0-100을 0.1-2.0 스케일로 변환, 최소 0.1로 제한)
                            const sizeValue = datum?.sizeValue || 50;
                            const sizeScale = Math.max(0.1, sizeValue / 50); // 최소 0.1로 제한 (50이 기본값 1.0)
                            const scaledBaseWidth = baseWidth * sizeScale;
                            const scaledBaseHeight = baseHeight * sizeScale;
                            const scaledFontSize = baseFontSize * sizeScale; // 글자 크기도 스케일에 맞춰 조절

                            // 노드 모양에 따른 크기 조정
                            const nodeShape = datum?.nodeShape || NODE_SHAPES.RECTANGLE;
                            let nodeWidth, nodeHeight;

                            if (nodeShape === NODE_SHAPES.DOT) {
                                // 닷 모양: 작은 원형 닷 (크기 고정), 글자는 닷 위에 떠있음
                                const dotSize = 4; // 진짜 닷처럼 작게 (sizeScale 적용 안함)
                                nodeWidth = isSelected ? dotSize + 2 : isHovered ? dotSize + 1 : dotSize;
                                nodeHeight = nodeWidth; // 원형이므로 같음
                            } else if (nodeShape === NODE_SHAPES.ELLIPSE) {
                                // 타원 모양: 가로가 더 긴 타원
                                nodeWidth = isSelected
                                    ? scaledBaseWidth + 4
                                    : isHovered
                                        ? scaledBaseWidth + 2
                                        : scaledBaseWidth;
                                nodeHeight = isSelected
                                    ? scaledBaseHeight + 2
                                    : isHovered
                                        ? scaledBaseHeight + 1
                                        : scaledBaseHeight;
                            } else if (nodeShape === NODE_SHAPES.DIAMOND) {
                                // 마름모 모양: 정사각형 크기
                                const diamondSize = Math.max(scaledBaseWidth, scaledBaseHeight);
                                nodeWidth = isSelected ? diamondSize + 4 : isHovered ? diamondSize + 2 : diamondSize;
                                nodeHeight = nodeWidth; // 정사각형
                            } else {
                                // 사각형 모양 (기본)
                                nodeWidth = isSelected
                                    ? scaledBaseWidth + 4
                                    : isHovered
                                        ? scaledBaseWidth + 2
                                        : scaledBaseWidth;

                                nodeHeight = isSelected
                                    ? scaledBaseHeight + 2
                                    : isHovered
                                        ? scaledBaseHeight + 1
                                        : scaledBaseHeight;
                            }

                            // 색상 테마
                            const isEvenDepth = depth % 2 === 0;
                            const isLightMode = theme === 'light';

                            let fillColor, strokeColor, textColor;

                            if (nodeShape === NODE_SHAPES.DOT) {
                                // 닷 모양: 테두리와 안쪽 색상 같게 (진짜 닷처럼), 텍스트는 기존 로직 사용
                                if (isRootNode) {
                                    fillColor = isLightMode ? '#3B82F6' : '#60A5FA';
                                    strokeColor = isLightMode ? '#3B82F6' : '#60A5FA'; // 테두리와 안쪽 색상 같게
                                } else if (isMemoNode) {
                                    fillColor = isLightMode ? '#10B981' : '#34D399';
                                    strokeColor = isLightMode ? '#10B981' : '#34D399'; // 테두리와 안쪽 색상 같게
                                } else {
                                    fillColor = isLightMode ? '#6B7280' : '#9CA3AF';
                                    strokeColor = isLightMode ? '#6B7280' : '#9CA3AF'; // 테두리와 안쪽 색상 같게
                                }
                                
                                // 텍스트 색상은 기존 로직 사용 (읽기 쉽게)
                                if (isRootNode) {
                                    textColor = isLightMode ? '#78350F' : '#FDE68A';
                                } else if (isMemoNode) {
                                    textColor = isLightMode ? '#111827' : '#E5E7EB';
                                } else if (isLightMode) {
                                    textColor = isEvenDepth ? '#FFFFFF' : '#1F2937';
                                } else {
                                    textColor = isEvenDepth ? '#000000' : '#FFFFFF';
                                }
                            } else {
                                // 다른 모양들: 기존 색상 로직
                                if (isRootNode) {
                                    // 최상위 노드 - 황금색 톤으로 강조
                                    fillColor = isLightMode ? '#FDE68A' : '#92400E';
                                    strokeColor = isLightMode ? '#F59E0B' : '#FCD34D';
                                    textColor = isLightMode ? '#78350F' : '#FDE68A';
                                } else if (isMemoNode) {
                                    // 메모 노드 - 중립적인 톤
                                    fillColor = isLightMode ? '#FFFFFF' : '#1F2937';
                                    strokeColor = isLightMode ? '#D1D5DB' : '#4B5563';
                                    textColor = isLightMode ? '#111827' : '#E5E7EB';
                                } else if (isLightMode) {
                                    // 라이트모드 - 일반 노드
                                    fillColor = isEvenDepth ? '#1F2937' : '#F3F4F6';
                                    strokeColor = isEvenDepth ? '#111827' : '#9CA3AF';
                                    textColor = isEvenDepth ? '#FFFFFF' : '#1F2937';
                                } else {
                                    // 다크모드 - 일반 노드
                                    fillColor = isEvenDepth ? '#FFFFFF' : '#000000';
                                    strokeColor = isEvenDepth ? '#000000' : '#FFFFFF';
                                    textColor = isEvenDepth ? '#000000' : '#FFFFFF';
                                }
                            }

                            const opacity = isBeingDragged ? 1 : (isOtherNodeDragging ? 0.25 : 0.95);
                            const baseStrokeWidth = isRootNode ? 1.8 : 1;
                            const strokeWidth = nodeShape === NODE_SHAPES.DOT 
                                ? 0 // 닷 모양일 때는 테두리 없음
                                : (isSelected || isMultiSelected) ? baseStrokeWidth + 0.5 : baseStrokeWidth;

                                            const hoverText = isHovered ? extractNodeHoverText(datum) : '';
                                            const hoverLines = isHovered ? computeHoverLines(hoverText) : [];
                                            const { width: tooltipWidth, height: tooltipHeight } = computeTooltipDimensions(hoverLines);
                                            const scaledTooltipWidth = tooltipWidth * sizeScale;
                                            const scaledTooltipHeight = tooltipHeight * sizeScale;
                                            const tooltipTranslateX = -scaledTooltipWidth / 2;
                                            const tooltipTranslateY = nodeShape === NODE_SHAPES.DOT 
                                                ? -(nodeHeight / 2 + scaledFontSize + scaledTooltipHeight + 8) // 닷 모양일 때는 글자 위에 툴팁 (거리 좁힘)
                                                : -(nodeHeight / 2 + scaledTooltipHeight + 12); // 다른 모양일 때는 노드 위에 툴팁
                                            const tooltipLineHeight = 18 * sizeScale;

                            return (
                                <g
                                    key={nodeId}
                                    transform={`translate(${node.x || 0}, ${node.y || 0})`}
                                    style={{
                                        cursor: isBeingDragged ? 'grabbing' : (isOtherNodeDragging ? 'default' : (nodeShape === NODE_SHAPES.DOT ? 'default' : 'grab')),
                                        pointerEvents: isOtherNodeDragging ? 'none' : (nodeShape === NODE_SHAPES.DOT ? 'none' : 'auto'),
                                    }}
                                    onPointerDown={nodeShape === NODE_SHAPES.DOT ? undefined : (event) => {
                                        if (isOtherNodeDragging) return;
                                        setHoveredNodeId(null);
                                        handleDragStart(event, node);
                                    }}
                                    onClick={nodeShape === NODE_SHAPES.DOT ? undefined : (event) => {
                                        if (isOtherNodeDragging) return;
                                        event.stopPropagation();
                                        handleNodeClick(node);
                                    }}
                                    onContextMenu={(event) => handleNodeContextMenu(event, node)}
                                    onPointerEnter={() => {
                                        if (isOtherNodeDragging) return;
                                        setHoveredNodeId(nodeId);
                                    }}
                                    onPointerLeave={() => {
                                        setHoveredNodeId((current) => (current === nodeId ? null : current));
                                    }}
                                >
                                    {/* 노드 모양별 렌더링 */}
                                    {nodeShape === NODE_SHAPES.DOT ? (
                                        <motion.circle
                                            cx={0}
                                            cy={0}
                                            r={nodeWidth / 2}
                                            fill={fillColor}
                                            stroke={strokeColor}
                                            strokeWidth={strokeWidth}
                                            initial={{ scale: 0, opacity: 0 }}
                                            animate={{ scale: isBeingDragged ? 1.02 : 1, opacity }}
                                            transition={{ duration: 0.2, ease: 'easeOut' }}
                                        />
                                    ) : nodeShape === NODE_SHAPES.ELLIPSE ? (
                                        <motion.ellipse
                                            cx={0}
                                            cy={0}
                                            rx={nodeWidth / 2}
                                            ry={nodeHeight / 2}
                                            fill={fillColor}
                                            stroke={strokeColor}
                                            strokeWidth={strokeWidth}
                                            initial={{ scale: 0, opacity: 0 }}
                                            animate={{ scale: isBeingDragged ? 1.02 : 1, opacity }}
                                            transition={{ duration: 0.2, ease: 'easeOut' }}
                                        />
                                    ) : nodeShape === NODE_SHAPES.DIAMOND ? (
                                        <motion.polygon
                                            points={`0,${-nodeHeight / 2} ${nodeWidth / 2},0 0,${nodeHeight / 2} ${-nodeWidth / 2},0`}
                                            fill={fillColor}
                                            stroke={strokeColor}
                                            strokeWidth={strokeWidth}
                                            initial={{ scale: 0, opacity: 0 }}
                                            animate={{ scale: isBeingDragged ? 1.02 : 1, opacity }}
                                            transition={{ duration: 0.2, ease: 'easeOut' }}
                                        />
                                    ) : (
                                        <motion.rect
                                            x={-nodeWidth / 2}
                                            y={-nodeHeight / 2}
                                            width={nodeWidth}
                                            height={nodeHeight}
                                            rx={3}
                                            ry={3}
                                            fill={fillColor}
                                            stroke={strokeColor}
                                            strokeWidth={strokeWidth}
                                            initial={{ scale: 0, opacity: 0 }}
                                            animate={{ scale: isBeingDragged ? 1.02 : 1, opacity }}
                                            transition={{ duration: 0.2, ease: 'easeOut' }}
                                        />
                                    )}

                                    {/* 노드 내부에 이름 표시 */}
                                    {labelText && (
                                        <motion.text
                                            textAnchor="middle"
                                            dominantBaseline={nodeShape === NODE_SHAPES.DOT ? "auto" : "middle"}
                                            fill={textColor}
                                            fontSize={scaledFontSize}
                                            fontWeight={isRootNode ? 700 : 600}
                                            pointerEvents={nodeShape === NODE_SHAPES.DOT ? "auto" : "none"}
                                            initial={{ opacity: 0 }}
                                            animate={{ opacity: 1 }}
                                            transition={{ duration: 0.2 }}
                                            y={nodeShape === NODE_SHAPES.DOT ? -(nodeHeight / 2 + scaledFontSize + 1) : 0}
                                            style={{
                                                textShadow: isRootNode
                                                    ? (isLightMode
                                                        ? '0 1px 2px rgba(0,0,0,0.35)'
                                                        : '0 1px 2px rgba(0,0,0,0.8)')
                                                    : isMemoNode
                                                        ? 'none'
                                                        : '0 1px 2px rgba(0,0,0,0.8)',
                                                cursor: nodeShape === NODE_SHAPES.DOT ? 'pointer' : 'default',
                                                userSelect: 'none', // 텍스트 선택 방지
                                                WebkitUserSelect: 'none', // Safari 텍스트 선택 방지
                                                MozUserSelect: 'none', // Firefox 텍스트 선택 방지
                                                msUserSelect: 'none', // IE 텍스트 선택 방지
                                            }}
                                            onClick={nodeShape === NODE_SHAPES.DOT ? (event) => {
                                                event.stopPropagation();
                                                handleNodeClick(node);
                                            } : undefined}
                                            onPointerDown={nodeShape === NODE_SHAPES.DOT ? (event) => {
                                                if (isOtherNodeDragging) return;
                                                event.preventDefault(); // 텍스트 선택 방지
                                                event.stopPropagation();
                                                setHoveredNodeId(null);
                                                handleDragStart(event, node);
                                            } : undefined}
                                            onDragStart={(event) => {
                                                event.preventDefault(); // 드래그 시작 방지
                                            }}
                                        >
                                            {labelText}
                                        </motion.text>
                                    )}

                                    {/* 선택 효과 */}
                                    {(isSelected || isMultiSelected) && (
                                        <>
                                            {nodeShape === NODE_SHAPES.DOT ? (
                                                <motion.circle
                                                    cx={0}
                                                    cy={0}
                                                    r={nodeWidth / 2 + 3}
                                                    fill="none"
                                                    stroke={isMultiSelected ? '#60A5FA' : strokeColor}
                                                    strokeWidth={isMultiSelected ? 1.5 : 1}
                                                    strokeOpacity={isMultiSelected ? 0.8 : 0.5}
                                                    initial={{ opacity: 0 }}
                                                    animate={{ opacity: 1 }}
                                                />
                                            ) : nodeShape === NODE_SHAPES.ELLIPSE ? (
                                                <motion.ellipse
                                                    cx={0}
                                                    cy={0}
                                                    rx={nodeWidth / 2 + 3}
                                                    ry={nodeHeight / 2 + 3}
                                                    fill="none"
                                                    stroke={isMultiSelected ? '#60A5FA' : strokeColor}
                                                    strokeWidth={isMultiSelected ? 1.5 : 1}
                                                    strokeOpacity={isMultiSelected ? 0.8 : 0.5}
                                                    initial={{ opacity: 0 }}
                                                    animate={{ opacity: 1 }}
                                                />
                                            ) : nodeShape === NODE_SHAPES.DIAMOND ? (
                                                <motion.polygon
                                                    points={`0,${-(nodeHeight / 2 + 3)} ${nodeWidth / 2 + 3},0 0,${nodeHeight / 2 + 3} ${-(nodeWidth / 2 + 3)},0`}
                                                    fill="none"
                                                    stroke={isMultiSelected ? '#60A5FA' : strokeColor}
                                                    strokeWidth={isMultiSelected ? 1.5 : 1}
                                                    strokeOpacity={isMultiSelected ? 0.8 : 0.5}
                                                    initial={{ opacity: 0 }}
                                                    animate={{ opacity: 1 }}
                                                />
                                            ) : (
                                                <motion.rect
                                                    x={-(nodeWidth / 2 + 3)}
                                                    y={-(nodeHeight / 2 + 3)}
                                                    width={nodeWidth + 6}
                                                    height={nodeHeight + 6}
                                                    rx={4}
                                                    ry={4}
                                                    fill="none"
                                                    stroke={isMultiSelected ? '#60A5FA' : strokeColor}
                                                    strokeWidth={isMultiSelected ? 1.5 : 1}
                                                    strokeOpacity={isMultiSelected ? 0.8 : 0.5}
                                                    initial={{ opacity: 0 }}
                                                    animate={{ opacity: 1 }}
                                                />
                                            )}
                                        </>
                                    )}


                                    <AnimatePresence>
                                        {isHovered && hoverLines.length > 0 && scaledTooltipWidth > 0 && scaledTooltipHeight > 0 && (
                                            <motion.g
                                                key={`tooltip-${nodeId}`}
                                                initial={{ opacity: 0, y: -4 }}
                                                animate={{ opacity: 1, y: 0 }}
                                                exit={{ opacity: 0, y: -4 }}
                                                transition={{ duration: 0.18 }}
                                                transform={`translate(${tooltipTranslateX}, ${tooltipTranslateY})`}
                                                style={{ pointerEvents: 'none' }}
                                            >
                                                <rect
                                                    width={scaledTooltipWidth}
                                                    height={scaledTooltipHeight}
                                                    rx={10 * sizeScale}
                                                    ry={10 * sizeScale}
                                                    fill={theme === 'light' ? 'rgba(255, 255, 255, 0.95)' : 'rgba(0, 0, 0, 0.8)'}
                                                    stroke={theme === 'light' ? 'rgba(156, 163, 175, 0.5)' : 'rgba(255, 255, 255, 0.35)'}
                                                    strokeWidth={1 * sizeScale}
                                                />
                                                {hoverLines.map((line, index) => (
                                                    <text
                                                        key={`${nodeId}-line-${index}`}
                                                        x={scaledTooltipWidth / 2}
                                                        y={14 * sizeScale + index * tooltipLineHeight}
                                                        textAnchor="middle"
                                                        fill={theme === 'light' ? '#1F2937' : '#f5f5f5'}
                                                        fontSize={12 * sizeScale}
                                                        fontWeight={500}
                                                    >
                                                        {line}
                                                    </text>
                                                ))}
                                            </motion.g>
                                        )}
                                    </AnimatePresence>
                                </g>
                            );
                        })}
                    </g>

                    {/* 선택 박스 */}
                    {isSelectionBoxActive && (
                        <rect
                            x={Math.min(selectionBox.startX, selectionBox.endX)}
                            y={Math.min(selectionBox.startY, selectionBox.endY)}
                            width={Math.abs(selectionBox.endX - selectionBox.startX)}
                            height={Math.abs(selectionBox.endY - selectionBox.startY)}
                            fill="rgba(96, 165, 250, 0.1)"
                            stroke="#60A5FA"
                            strokeWidth={1.5}
                            strokeDasharray="4,2"
                            pointerEvents="none"
                        />
                    )}
                </g>
            </svg>

            {contextMenuState.open && contextMenuCoordinates && (
                <div
                    className={`pointer-events-auto absolute z-[1300] w-44 overflow-hidden rounded-lg shadow-2xl backdrop-blur-md ${theme === 'light'
                        ? 'bg-white/95 border border-gray-200'
                        : 'bg-black/85 border border-white/12'
                        }`}
                    style={{
                        left: contextMenuCoordinates.x,
                        top: contextMenuCoordinates.y,
                    }}
                    data-force-tree-context-menu="true"
                >
                    {isBackgroundContext ? (
                        <button
                            type="button"
                            className={`w-full px-3 py-2 text-left text-[13px] transition ${theme === 'light'
                                ? (typeof onRootCreate === 'function' ? 'text-gray-900 hover:bg-gray-100' : 'cursor-not-allowed text-gray-400')
                                : (typeof onRootCreate === 'function' ? 'text-white/90 hover:bg-white/10' : 'cursor-not-allowed text-white/35')
                                }`}
                            disabled={typeof onRootCreate !== 'function'}
                            onClick={() => {
                                if (typeof onRootCreate !== 'function') return;
                                handleMenuAddRoot();
                            }}
                        >
                            새 루트 노드 추가
                        </button>
                    ) : (
                        <>
                            <button
                                type="button"
                                className={`w-full px-3 py-2 text-left text-[13px] transition ${theme === 'light'
                                    ? (canAddLink ? 'text-gray-900 hover:bg-gray-100' : 'cursor-not-allowed text-gray-400')
                                    : (canAddLink ? 'text-white/90 hover:bg-white/10' : 'cursor-not-allowed text-white/35')
                                    }`}
                                disabled={!canAddLink}
                                onClick={() => {
                                    if (!canAddLink) return;
                                    handleMenuAddConnection();
                                }}
                            >
                                연결선 추가
                            </button>
                            <div className={`h-px w-full ${theme === 'light' ? 'bg-gray-200' : 'bg-white/10'}`} />
                            <button
                                type="button"
                                className={`w-full px-3 py-2 text-left text-[13px] transition ${theme === 'light'
                                    ? (canAddMemo ? 'text-gray-900 hover:bg-gray-100' : 'cursor-not-allowed text-gray-400')
                                    : (canAddMemo ? 'text-white/90 hover:bg-white/10' : 'cursor-not-allowed text-white/35')
                                    }`}
                                disabled={!canAddMemo}
                                onClick={() => {
                                    if (!canAddMemo) return;
                                    handleMenuAddMemo();
                                }}
                            >
                                메모 추가
                            </button>
                            <div className={`h-px w-full ${theme === 'light' ? 'bg-gray-200' : 'bg-white/10'}`} />
                            <div className="px-3 py-2">
                                <div className={`text-[13px] mb-2 font-medium ${theme === 'light' ? 'text-gray-700' : 'text-white/80'}`}>
                                    노드 모양
                                </div>
                                <div className="grid grid-cols-2 gap-1 mb-3">
                                    {[
                                        { key: NODE_SHAPES.RECTANGLE, label: '사각형', icon: '⬜' },
                                        { key: NODE_SHAPES.DOT, label: '닷', icon: '●' },
                                        { key: NODE_SHAPES.ELLIPSE, label: '타원', icon: '○' },
                                        { key: NODE_SHAPES.DIAMOND, label: '마름모', icon: '◆' },
                                    ].map(({ key, label, icon }) => {
                                        const currentNodeShape = contextMenuState.nodeId ? 
                                            (simulatedNodes.find(node => getNodeId(node) === contextMenuState.nodeId) ? 
                                                (getNodeDatum(simulatedNodes.find(node => getNodeId(node) === contextMenuState.nodeId))?.nodeShape || NODE_SHAPES.RECTANGLE) : 
                                                NODE_SHAPES.RECTANGLE) : 
                                            NODE_SHAPES.RECTANGLE;
                                        const isSelected = currentNodeShape === key;
                                        
                                        return (
                                            <button
                                                key={key}
                                                onClick={() => handleNodeShapeChange(key)}
                                                className={`flex items-center justify-center space-x-1 px-2 py-1.5 text-[11px] rounded transition ${
                                                    isSelected
                                                        ? (theme === 'light' 
                                                            ? 'bg-blue-100 text-blue-700 border border-blue-200' 
                                                            : 'bg-blue-500/20 text-blue-300 border border-blue-400/30')
                                                        : (theme === 'light' 
                                                            ? 'text-gray-600 hover:bg-gray-100' 
                                                            : 'text-white/70 hover:bg-white/10')
                                                }`}
                                            >
                                                <span className="text-[10px]">{icon}</span>
                                                <span>{label}</span>
                                            </button>
                                        );
                                    })}
                                </div>
                            </div>
                            <div className={`h-px w-full ${theme === 'light' ? 'bg-gray-200' : 'bg-white/10'}`} />
                            <div className="px-3 py-2">
                                <div className={`text-[13px] mb-2 font-medium ${theme === 'light' ? 'text-gray-700' : 'text-white/80'}`}>
                                    노드 크기 조절
                                </div>
                                <div className="flex items-center space-x-2">
                                    <input
                                        type="range"
                                        min="5"
                                        max="100"
                                        value={contextMenuState.nodeId ? (simulatedNodes.find(node => getNodeId(node) === contextMenuState.nodeId) ? (getNodeDatum(simulatedNodes.find(node => getNodeId(node) === contextMenuState.nodeId))?.sizeValue || 50) : 50) : 50}
                                        onChange={handleSizeSliderChange}
                                        onMouseUp={handleSizeSliderComplete}
                                        className="flex-1 h-2 rounded-lg appearance-none cursor-pointer"
                                        style={{
                                            background: (() => {
                                                const currentValue = contextMenuState.nodeId ? (simulatedNodes.find(node => getNodeId(node) === contextMenuState.nodeId) ? (getNodeDatum(simulatedNodes.find(node => getNodeId(node) === contextMenuState.nodeId))?.sizeValue || 50) : 50) : 50;
                                                const normalizedValue = Math.max(5, Math.min(100, currentValue));
                                                return theme === 'light' 
                                                    ? `linear-gradient(to right, #3b82f6 0%, #3b82f6 ${normalizedValue}%, #e5e7eb ${normalizedValue}%, #e5e7eb 100%)`
                                                    : `linear-gradient(to right, #60a5fa 0%, #60a5fa ${normalizedValue}%, #374151 ${normalizedValue}%, #374151 100%)`;
                                            })(),
                                            outline: 'none',
                                            WebkitAppearance: 'none',
                                        }}
                                    />
                                    <span className={`text-[11px] font-mono ${theme === 'light' ? 'text-gray-500' : 'text-white/60'} min-w-[30px]`}>
                                        {contextMenuState.nodeId ? (simulatedNodes.find(node => getNodeId(node) === contextMenuState.nodeId) ? (getNodeDatum(simulatedNodes.find(node => getNodeId(node) === contextMenuState.nodeId))?.sizeValue || 50) : 50) : 50}
                                    </span>
                                </div>
                            </div>
                            <div className={`h-px w-full ${theme === 'light' ? 'bg-gray-200' : 'bg-white/10'}`} />
                            <button
                                type="button"
                                className={`w-full px-3 py-2 text-left text-[13px] transition ${theme === 'light'
                                    ? 'text-red-600 hover:bg-red-50'
                                    : 'text-red-300 hover:bg-red-500/20'
                                    }`}
                                onClick={handleMenuRemoveNode}
                            >
                                노드 삭제
                            </button>
                        </>
                    )}
                </div>
            )}

            {/* AI 대화 패널 */}
            {selectedNodeId && (() => {
                const selectedNode = simulatedNodes.find((candidate) => getNodeId(candidate) === selectedNodeId);
                if (!selectedNode) return null;

                const selectedDatum = getNodeDatum(selectedNode);
                const isMemoSelection = selectedDatum?.nodeType === 'memo';
                const panelWidth = isMemoSelection
                    ? Math.min(Math.max(dimensions.width * 0.45, 360), 520)
                    : dimensions.width * 0.95;
                const panelHeight = isMemoSelection
                    ? Math.min(Math.max(dimensions.height * 0.45, 320), 520)
                    : dimensions.height * 0.95;

                return (
                    <div
                        className="pointer-events-none absolute"
                        style={{
                            left: '50%',
                            top: '52%',
                            transform: 'translate(-50%, -50%)',
                            width: panelWidth,
                            height: panelHeight,
                            zIndex: 1000,
                        }}
                        data-interactive-zone="true"
                    >
                        <div className="pointer-events-auto" style={{ width: '100%', height: '100%' }}>
                            {isMemoSelection ? (
                                <MemoPanel
                                    memo={selectedDatum}
                                    onClose={() => setSelectedNodeId(null)}
                                    onUpdate={(updates) => {
                                        if (!onMemoUpdate) return;
                                        onMemoUpdate(selectedDatum.id, updates);
                                    }}
                                />
                            ) : (
                                <NodeAssistantPanel
                                    node={selectedDatum}
                                    color={d3.schemeCategory10[0]}
                                    onSizeChange={() => { }}
                                    onSecondQuestion={onSecondQuestion || (() => { })}
                                    onPlaceholderCreate={onPlaceholderCreate || (() => { })}
                                    questionService={questionServiceRef.current}
                                    initialConversation={getInitialConversationForNode(selectedNodeId)}
                                    onConversationChange={(messages) => handleConversationChange(selectedNodeId, messages)}
                                    onRequestAnswer={onRequestAnswer || (() => { })}
                                    onAnswerComplete={onAnswerComplete || (() => { })}
                                    onAnswerError={onAnswerError || (() => { })}
                                    nodeSummary={{
                                        label: selectedDatum.keyword || selectedDatum.id,
                                        intro: selectedDatum.fullText || '',
                                        bullets: []
                                    }}
                                    isRootNode={false}
                                    bootstrapMode={false}
                                    onBootstrapFirstSend={() => { }}
                                    onCloseNode={() => setSelectedNodeId(null)}
                                    onPanZoomGesture={() => { }}
                                    nodeScaleFactor={1}
                                    treeNodes={data?.nodes || []}
                                    treeLinks={data?.links || []}
                                    onNodeSelect={(targetNode) => {
                                        const targetNodeId = targetNode?.id;
                                        if (targetNodeId) {
                                            setSelectedNodeId(targetNodeId);
                                        }
                                    }}
                                    disableNavigation={isMemoSelection}
                                />
                            )}
                        </div>
                    </div>
                );
            })()}
        </div>
    );
};

export default ForceDirectedTree;<|MERGE_RESOLUTION|>--- conflicted
+++ resolved
@@ -460,7 +460,7 @@
                 clearTimeout(saveViewportStateTimeoutRef.current);
             }
         };
-<<<<<<< HEAD
+
     }, [data, dimensions, assignFallbackPositions, viewportStateLoaded, treeId, userId]);
 
     // 뷰포트 상태 복원 (컴포넌트 마운트 시)
@@ -476,9 +476,7 @@
             debouncedSaveViewportState();
         }
     }, [simulatedNodes, debouncedSaveViewportState, viewportStateLoaded]);
-=======
-    }, [data, dimensions, assignFallbackPositions, isForceSimulationEnabled]);
->>>>>>> 1e79e516
+
 
     // dimensions가 변경될 때 viewTransform 업데이트 (비율 유지)
     const prevCenterRef = useRef({ x: centerX, y: centerY });
@@ -656,11 +654,9 @@
             svg.on('.zoom', null);
             svg.on('.treepan', null);
         };
-<<<<<<< HEAD
-    }, [isDraggingNode, centerX, centerY, hasRenderableNodes]);
-=======
-    }, [isDraggingNode, isSelectionBoxActive, isSpacePressed, isForceSimulationEnabled, centerX, centerY]);
->>>>>>> 1e79e516
+
+    }, [isDraggingNode, isSelectionBoxActive, isSpacePressed, isForceSimulationEnabled, centerX, centerY, hasRenderableNodes]);
+
 
     // 방향키로 캔버스 이동
     useEffect(() => {
