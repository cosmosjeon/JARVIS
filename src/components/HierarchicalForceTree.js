import React, {
  useCallback,
  useEffect,
  useMemo,
  useRef,
  useState,
} from 'react';
import * as d3 from 'd3';
import { motion, AnimatePresence } from 'framer-motion';
import { treeData } from '../data/treeData';
import TreeNode from './TreeNode';
import TreeAnimationService from '../services/TreeAnimationService';
import QuestionService from '../services/QuestionService';
import { markNewLinks } from '../utils/linkAnimationUtils';
import NodeAssistantPanel from './NodeAssistantPanel';
import ChartView from './ChartView';
import ForceDirectedTree from './tree2/ForceDirectedTree';
import { useSupabaseAuth } from '../hooks/useSupabaseAuth';
import {
  fetchTreesWithNodes,
  upsertTreeMetadata,
  upsertTreeNodes,
  sanitizeConversationMessages,
  buildFallbackConversation,
} from '../services/supabaseTrees';
import { stopTrackingEmptyTree, isTrackingEmptyTree, cleanupEmptyTrees } from '../services/treeCreation';

const WINDOW_CHROME_HEIGHT = 48;

const DOM_DELTA_PIXEL = 0;
const DOM_DELTA_LINE = 1;
const DOM_DELTA_PAGE = 2;

const ORTHO_PATH_DEFAULTS = {
  cornerRadius: 20,
  nodePadding: 18,
};

const buildRoundedPath = (rawPoints, radius) => {
  if (!Array.isArray(rawPoints) || rawPoints.length < 2) {
    return '';
  }

  const points = rawPoints.map((point) => ({
    x: Number(point?.x) || 0,
    y: Number(point?.y) || 0,
  }));

  let command = `M ${points[0].x} ${points[0].y}`;

  for (let index = 1; index < points.length; index += 1) {
    const current = { ...points[index] };
    const previous = points[index - 1];

    if (index === points.length - 1) {
      command += ` L ${current.x} ${current.y}`;
      continue;
    }

    const next = points[index + 1];
    const prevVector = { x: current.x - previous.x, y: current.y - previous.y };
    const nextVector = { x: next.x - current.x, y: next.y - current.y };
    const prevLength = Math.hypot(prevVector.x, prevVector.y);
    const nextLength = Math.hypot(nextVector.x, nextVector.y);

    if (prevLength === 0 || nextLength === 0) {
      command += ` L ${current.x} ${current.y}`;
      continue;
    }

    const corner = Math.min(radius, prevLength / 2, nextLength / 2);

    if (corner <= 0) {
      command += ` L ${current.x} ${current.y}`;
      continue;
    }

    const startX = current.x - (prevVector.x / prevLength) * corner;
    const startY = current.y - (prevVector.y / prevLength) * corner;
    const endX = current.x + (nextVector.x / nextLength) * corner;
    const endY = current.y + (nextVector.y / nextLength) * corner;

    command += ` L ${startX} ${startY}`;
    command += ` Q ${current.x} ${current.y} ${endX} ${endY}`;

    points[index] = { x: endX, y: endY };
  }

  return command;
};

const buildOrthogonalPath = (source, target, orientation = 'vertical', overrides = {}) => {
  if (!source || !target) {
    return '';
  }

  const { cornerRadius, nodePadding } = { ...ORTHO_PATH_DEFAULTS, ...overrides };
  const resolvedPadding = Math.min(Math.max(nodePadding, 16), 20);
  const baseMargin = resolvedPadding;

  const sx = Number(source.x) || 0;
  const sy = Number(source.y) || 0;
  const tx = Number(target.x) || 0;
  const ty = Number(target.y) || 0;

  const dx = tx - sx;
  const dy = ty - sy;

  const isHorizontal = orientation === 'horizontal';
  const primaryDistance = isHorizontal ? Math.abs(dx) : Math.abs(dy);
  const secondaryDistance = isHorizontal ? Math.abs(dy) : Math.abs(dx);

  const primaryDirection = (isHorizontal ? dx : dy) >= 0 ? 1 : -1;
  const secondaryDirection = (isHorizontal ? dy : dx) >= 0 ? 1 : -1;

  let points;

  if (primaryDistance < baseMargin * 2) {
    const lateralOffset = Math.max(baseMargin * 1.35, secondaryDistance / 2 || baseMargin * 1.35);
    const advanceOffset = baseMargin;

    if (isHorizontal) {
      points = [
        { x: sx, y: sy },
        { x: sx + primaryDirection * advanceOffset, y: sy },
        { x: sx + primaryDirection * advanceOffset, y: sy + secondaryDirection * lateralOffset },
        { x: tx - primaryDirection * advanceOffset, y: sy + secondaryDirection * lateralOffset },
        { x: tx - primaryDirection * advanceOffset, y: ty },
        { x: tx, y: ty },
      ];
    } else {
      points = [
        { x: sx, y: sy },
        { x: sx, y: sy + primaryDirection * advanceOffset },
        { x: sx + secondaryDirection * lateralOffset, y: sy + primaryDirection * advanceOffset },
        { x: sx + secondaryDirection * lateralOffset, y: ty - primaryDirection * advanceOffset },
        { x: tx, y: ty - primaryDirection * advanceOffset },
        { x: tx, y: ty },
      ];
    }
  } else {
    if (isHorizontal) {
      let midX = sx + dx / 2;
      if (Math.abs(midX - sx) < baseMargin) {
        midX = sx + primaryDirection * baseMargin;
      }
      if (Math.abs(tx - midX) < baseMargin) {
        midX = tx - primaryDirection * baseMargin;
      }

      points = [
        { x: sx, y: sy },
        { x: midX, y: sy },
        { x: midX, y: ty },
        { x: tx, y: ty },
      ];
    } else {
      let midY = sy + dy / 2;
      if (Math.abs(midY - sy) < baseMargin) {
        midY = sy + primaryDirection * baseMargin;
      }
      if (Math.abs(ty - midY) < baseMargin) {
        midY = ty - primaryDirection * baseMargin;
      }

      points = [
        { x: sx, y: sy },
        { x: sx, y: midY },
        { x: tx, y: midY },
        { x: tx, y: ty },
      ];
    }
  }

  return buildRoundedPath(points, cornerRadius);
};

const normalizeWheelDelta = (value, mode) => {
  if (!Number.isFinite(value)) return 0;
  if (mode === DOM_DELTA_LINE) return value * 16;
  if (mode === DOM_DELTA_PAGE) return value * 120;
  return value;
};

const getViewportDimensions = () => {
  if (typeof window === 'undefined') {
    return { width: 1024, height: 720 - WINDOW_CHROME_HEIGHT };
  }
  return {
    width: window.innerWidth,
    height: Math.max(window.innerHeight - WINDOW_CHROME_HEIGHT, 0),
  };
};

// 창 크기에 따른 노드 스케일 팩터 계산
const calculateNodeScaleFactor = (dimensions) => {
  // 기준 크기 (1024x672)
  const BASE_WIDTH = 1024;
  const BASE_HEIGHT = 720 - WINDOW_CHROME_HEIGHT;

  // 현재 창 크기
  const currentWidth = dimensions.width || BASE_WIDTH;
  const currentHeight = dimensions.height || BASE_HEIGHT;

  // 너비와 높이 스케일을 각각 계산하고 더 작은 값 사용 (비율 유지)
  const widthScale = currentWidth / BASE_WIDTH;
  const heightScale = currentHeight / BASE_HEIGHT;
  const scaleFactor = Math.min(widthScale, heightScale);

  // 최소 0.4배, 최대 2.0배로 제한
  return Math.max(0.4, Math.min(2.0, scaleFactor));
};

const HierarchicalForceTree = () => {
  const { user } = useSupabaseAuth();
  const svgRef = useRef(null);
  const [dimensions, setDimensions] = useState(getViewportDimensions());
  const [nodeScaleFactor, setNodeScaleFactor] = useState(() => calculateNodeScaleFactor(getViewportDimensions()));
  const [nodes, setNodes] = useState([]);
  const [links, setLinks] = useState([]);
  const [viewMode, setViewMode] = useState(() => {
    if (typeof window === 'undefined') {
      return 'tree1';
    }
    try {
      const stored = window.localStorage.getItem('jarvis.view.mode');
      if (stored === 'tree2' || stored === 'chart') {
        return stored;
      }
      return 'tree1';
    } catch (error) {
      return 'tree1';
    }
  });
  const [layoutOrientation, setLayoutOrientation] = useState(() => {
    if (typeof window === 'undefined') {
      return 'vertical';
    }
    try {
      const stored = window.localStorage.getItem('jarvis.tree.orientation');
      return stored === 'horizontal' ? 'horizontal' : 'vertical';
    } catch (error) {
      return 'vertical';
    }
  });
  const [linkValidationError, setLinkValidationError] = useState(null);
  const [expandedNodeId, setExpandedNodeId] = useState(null);
  const [viewTransform, setViewTransform] = useState({ x: 0, y: 0, k: 1 });
  const [selectedNodeId, setSelectedNodeId] = useState(null);
  const [data, setData] = useState(treeData);
  const [activeTreeId, setActiveTreeId] = useState(null);
  const [initializingTree, setInitializingTree] = useState(false);
  const [treeSyncError, setTreeSyncError] = useState(null);
  const [isTreeSyncing, setIsTreeSyncing] = useState(false);
  const [hoveredLinkId, setHoveredLinkId] = useState(null);
  const dataRef = useRef(treeData);
  const simulationRef = useRef(null);
  const treeAnimationService = useRef(new TreeAnimationService());
  const animationRef = useRef(null);
  const questionService = useRef(new QuestionService());
  const conversationStoreRef = useRef(new Map());
  const pendingTreeIdRef = useRef(null);
  const treeLibrarySyncRef = useRef(new Map());
  const zoomBehaviourRef = useRef(null);
  const pendingFocusNodeIdRef = useRef(null);
  const expandTimeoutRef = useRef(null);
  const linkValidationTimeoutRef = useRef(null);
  const outsidePointerRef = useRef({
    active: false,
    pointerId: null,
    startX: 0,
    startY: 0,
    moved: false,
  });

  const sessionInfo = useMemo(() => {
    if (typeof window === 'undefined') {
      return {
        sessionId: null,
        initialTreeId: null,
        fresh: false,
      };
    }

    const currentUrl = new URL(window.location.href);
    let sessionId = currentUrl.searchParams.get('session');
    let mutated = false;
    if (!sessionId) {
      sessionId = `sess_${Date.now().toString(36)}_${Math.random().toString(16).slice(2, 8)}`;
      currentUrl.searchParams.set('session', sessionId);
      mutated = true;
    }

    const initialTreeId = currentUrl.searchParams.get('treeId');
    const freshFlag = currentUrl.searchParams.get('fresh') === '1';

    if (mutated) {
      window.history.replaceState({}, '', currentUrl.toString());
    }

    return {
      sessionId,
      initialTreeId: initialTreeId || null,
      fresh: freshFlag,
    };
  }, []);

  const sessionStorageKey = useMemo(() => (
    sessionInfo.sessionId ? `jarvis.widget.session.${sessionInfo.sessionId}.activeTreeId` : null
  ), [sessionInfo.sessionId]);

  const requestedTreeIdRef = useRef(sessionInfo.initialTreeId);
  const readSessionTreeId = useCallback(() => {
    if (!sessionStorageKey || typeof window === 'undefined') {
      return null;
    }
    try {
      const storedValue = window.sessionStorage.getItem(sessionStorageKey);
      return storedValue || null;
    } catch (error) {
      return null;
    }
  }, [sessionStorageKey]);

  const writeSessionTreeId = useCallback((treeId) => {
    if (!sessionStorageKey || typeof window === 'undefined') {
      return;
    }
    try {
      if (!treeId) {
        window.sessionStorage.removeItem(sessionStorageKey);
      } else {
        window.sessionStorage.setItem(sessionStorageKey, treeId);
      }
    } catch (error) {
      // ignore storage errors
    }
  }, [sessionStorageKey]);

  useEffect(() => {
    if (!sessionStorageKey || typeof window === 'undefined') {
      return;
    }
    if (sessionInfo.fresh) {
      try {
        window.sessionStorage.removeItem(sessionStorageKey);
      } catch (error) {
        // ignore storage errors
      }
    }
  }, [sessionInfo.fresh, sessionStorageKey]);

  useEffect(() => {
    if (typeof window === 'undefined') {
      return;
    }
    try {
      window.localStorage.setItem('jarvis.view.mode', viewMode);
    } catch (error) {
      // ignore storage errors
    }
  }, [viewMode]);

  useEffect(() => {
    if (typeof window === 'undefined') {
      return;
    }
    try {
      window.localStorage.setItem('jarvis.tree.orientation', layoutOrientation);
    } catch (error) {
      // ignore storage errors
    }
  }, [layoutOrientation]);

  useEffect(() => () => {
    if (linkValidationTimeoutRef.current) {
      const clear = typeof window !== 'undefined' ? window.clearTimeout : clearTimeout;
      clear(linkValidationTimeoutRef.current);
      linkValidationTimeoutRef.current = null;
    }
  }, []);

  const hasResolvedInitialTreeRef = useRef(false);

  const createClientGeneratedId = useCallback((prefix = 'tree') => {
    try {
      const uuid = crypto?.randomUUID?.();
      if (uuid) {
        return `${prefix}_${uuid}`;
      }
    } catch (error) {
      // ignore and fallback below
    }
    return `${prefix}_${Date.now()}_${Math.random().toString(16).slice(2, 10)}`;
  }, []);

  const hydrateConversationStore = useCallback((incomingNodes = []) => {
    conversationStoreRef.current.clear();
    incomingNodes.forEach((node) => {
      if (!node || !node.id) {
        return;
      }

      if (node.nodeType === 'memo') {
        return;
      }

      const baseConversation = sanitizeConversationMessages(node.conversation);
      const fallbackConversation = baseConversation.length
        ? baseConversation
        : buildFallbackConversation(
          node.question || node.questionData?.question,
          node.answer || node.questionData?.answer || node.fullText,
        );

      conversationStoreRef.current.set(node.id, fallbackConversation);
    });
  }, []);
  const linkKeysRef = useRef(new Set());
  const hasCleanedQ2Ref = useRef(false);
  const [collapsedNodeIds, setCollapsedNodeIds] = useState(new Set());
  const contentGroupRef = useRef(null);
  const overlayContainerRef = useRef(null);
  const [overlayElement, setOverlayElement] = useState(null);
  const [isResizing, setIsResizing] = useState(false);
  const isIgnoringMouseRef = useRef(false);
  const [showBootstrapChat, setShowBootstrapChat] = useState(false);
  const treeSyncDebounceRef = useRef(null);

  useEffect(() => {
    setOverlayElement(overlayContainerRef.current);
  }, []);


  useEffect(() => {
    dataRef.current = data;
  }, [data]);

  const setWindowMousePassthrough = useCallback((shouldIgnore = true) => {
    if (typeof window === 'undefined') return;
    const api = window.jarvisAPI;
    if (!api || typeof api.setMousePassthrough !== 'function') {
      return;
    }

    if (isIgnoringMouseRef.current === shouldIgnore) {
      return;
    }

    try {
      const result = api.setMousePassthrough({ ignore: shouldIgnore, forward: true });
      isIgnoringMouseRef.current = shouldIgnore;
      if (result && typeof result.catch === 'function') {
        result.catch(() => {
          // 실패 시 다음 이벤트에서 재시도할 수 있도록 상태를 되돌려 둔다
          isIgnoringMouseRef.current = !shouldIgnore;
        });
      }
    } catch (error) {
      // IPC 호출 실패는 사용자 상호작용에 직접적 영향이 없으므로 조용히 처리
      // 개발 환경에서만 로그 출력
      if (process.env.NODE_ENV === 'development') {
        // eslint-disable-next-line no-console
        console.error('마우스 패스스루 설정 실패:', error);
      }
    }
  }, []);





  // Color scheme for different levels
  const colorScheme = d3.scaleOrdinal(d3.schemeCategory10);

  // 현재 데이터에서 루트 노드 ID 계산 (부모 링크의 타겟이 아닌 노드)
  const getRootNodeId = useCallback(() => {
    const targetIds = new Set(data.links.map((l) => (
      typeof l.target === 'object' && l.target !== null ? l.target.id : l.target
    )));
    const rootNode = data.nodes.find((n) => !targetIds.has(n.id));
    return rootNode ? rootNode.id : null;
  }, [data.links, data.nodes]);

  const normalizeLinkEndpoint = useCallback((endpoint) => (
    typeof endpoint === 'object' && endpoint !== null ? endpoint.id : endpoint
  ), []);

  const loadActiveTree = useCallback(async ({ treeId: explicitTreeId } = {}) => {
    if (!user) {
      setActiveTreeId(null);
      hydrateConversationStore([]);
      setData(treeData);
      setInitializingTree(false);
      return;
    }

    setInitializingTree(true);
    setTreeSyncError(null);

    const resolvedTreeId = typeof explicitTreeId === 'string' && explicitTreeId.trim()
      ? explicitTreeId.trim()
      : (requestedTreeIdRef.current || readSessionTreeId());

    if (!resolvedTreeId) {
      hydrateConversationStore([]);
      setActiveTreeId(null);
      setData({ nodes: [], links: [] });
      writeSessionTreeId(null);
      if (typeof window !== 'undefined') {
        try {
          window.localStorage.removeItem('jarvis.activeTreeId');
        } catch (error) {
          // ignore storage errors
        }
      }
      setInitializingTree(false);
      requestedTreeIdRef.current = null;
      return;
    }

    try {
      const trees = await fetchTreesWithNodes(user.id);
      const targetTree = trees.find((tree) => tree.id === resolvedTreeId);

      if (targetTree) {
        const mappedNodes = Array.isArray(targetTree.treeData?.nodes)
          ? targetTree.treeData.nodes.map((node) => ({
            ...node,
            conversation: sanitizeConversationMessages(node.conversation),
          }))
          : [];

        hydrateConversationStore(mappedNodes);
        setData({
          nodes: mappedNodes,
          links: Array.isArray(targetTree.treeData?.links) ? targetTree.treeData.links : [],
        });
        treeLibrarySyncRef.current.set(targetTree.id, {
          lastCount: mappedNodes.length,
          refreshed: mappedNodes.length > 0,
        });
        setActiveTreeId(targetTree.id);
        writeSessionTreeId(targetTree.id);
        if (typeof window !== 'undefined') {
          try {
            window.localStorage.setItem('jarvis.activeTreeId', targetTree.id);
          } catch (error) {
            // ignore storage errors
          }
        }
      } else {
        hydrateConversationStore([]);
        setActiveTreeId(null);
        setData({ nodes: [], links: [] });
        writeSessionTreeId(null);
        if (resolvedTreeId) {
          treeLibrarySyncRef.current.delete(resolvedTreeId);
        }
      }
    } catch (error) {
      setTreeSyncError(error);
    } finally {
      requestedTreeIdRef.current = null;
      setInitializingTree(false);
    }
  }, [user, hydrateConversationStore, readSessionTreeId, writeSessionTreeId]);

  useEffect(() => {
    if (!user || hasResolvedInitialTreeRef.current) {
      return undefined;
    }

    let cancelled = false;

    const resolveInitialTree = async () => {
      if (hasResolvedInitialTreeRef.current || cancelled) {
        return;
      }

      const initialTreeId = sessionInfo.initialTreeId || readSessionTreeId();
      if (initialTreeId) {
        hasResolvedInitialTreeRef.current = true;
        await loadActiveTree({ treeId: initialTreeId });
        return;
      }

      try {
        const existingTrees = await fetchTreesWithNodes(user.id);
        const shouldCreateNewTree = sessionInfo.fresh || !Array.isArray(existingTrees) || existingTrees.length === 0;

        if (!shouldCreateNewTree && Array.isArray(existingTrees) && existingTrees.length > 0) {
          const [mostRecent] = existingTrees;
          writeSessionTreeId(mostRecent.id);
          if (typeof window !== 'undefined') {
            try {
              window.localStorage.setItem('jarvis.activeTreeId', mostRecent.id);
            } catch (error) {
              // ignore storage errors
            }
          }

          requestedTreeIdRef.current = mostRecent.id;
          hasResolvedInitialTreeRef.current = true;
          await loadActiveTree({ treeId: mostRecent.id });
          return;
        }

        const freshTreeId = createClientGeneratedId('tree');
        await upsertTreeMetadata({
          treeId: freshTreeId,
          title: '새 지식 트리',
          userId: user.id,
        });

        writeSessionTreeId(freshTreeId);
        if (typeof window !== 'undefined') {
          try {
            window.localStorage.setItem('jarvis.activeTreeId', freshTreeId);
          } catch (error) {
            // ignore storage errors
          }
        }

        requestedTreeIdRef.current = freshTreeId;
        hasResolvedInitialTreeRef.current = true;
        await loadActiveTree({ treeId: freshTreeId });
      } catch (error) {
        setTreeSyncError(error);
        setInitializingTree(false);
        hasResolvedInitialTreeRef.current = true;
      }
    };

    resolveInitialTree();

    return () => {
      cancelled = true;
    };
  }, [createClientGeneratedId, loadActiveTree, readSessionTreeId, sessionInfo.initialTreeId, user, writeSessionTreeId]);

  useEffect(() => {
    if (typeof window === 'undefined') {
      return undefined;
    }
    const handleFocus = () => {
      if (!user) return;
      const sessionTree = readSessionTreeId();
      const normalized = sessionTree || null;
      if (normalized !== activeTreeId) {
        loadActiveTree({ treeId: normalized || undefined });
      }
    };
    window.addEventListener('focus', handleFocus);
    return () => window.removeEventListener('focus', handleFocus);
  }, [activeTreeId, loadActiveTree, readSessionTreeId, user]);

  useEffect(() => {
    if (typeof window === 'undefined' || typeof window.jarvisAPI?.onWidgetSetActiveTree !== 'function') {
      return undefined;
    }

    const unsubscribe = window.jarvisAPI.onWidgetSetActiveTree((payload) => {
      if (payload && typeof payload.treeId === 'string') {
        requestedTreeIdRef.current = payload.treeId;
        loadActiveTree({ treeId: payload.treeId });
      }
    });

    return () => {
      if (typeof unsubscribe === 'function') {
        unsubscribe();
      }
    };
  }, [loadActiveTree]);

  // 노드 추가 함수
  const addNode = (parentId, nodeData) => {
    // 부모 ID 검증: 유효하지 않으면 루트로 대체
    const isValidParent = data.nodes.some(n => n.id === parentId);
    const resolvedParentId = isValidParent ? parentId : getRootNodeId();

    const now = Date.now();
    const newNode = {
      id: typeof crypto !== 'undefined' && crypto.randomUUID ? crypto.randomUUID() : `node_${now}_${Math.random().toString(36).substr(2, 9)}`,
      keyword: nodeData.keyword,
      fullText: nodeData.fullText,
      level: getNodeLevel(resolvedParentId) + 1,
      size: nodeData.size || 10,
      createdAt: now,
      updatedAt: now,
      conversation: [],
    };

    // 새 노드를 데이터에 추가
    if (willCreateCycle(resolvedParentId, newNode.id)) {
      showLinkValidationMessage('사이클이 생기기 때문에 연결할 수 없습니다.');
      return;
    }

    const newData = {
      ...data,
      nodes: [...data.nodes, newNode],
      links: [...data.links, { source: resolvedParentId, target: newNode.id, value: 1 }]
    };

    setData(newData);
    setConversationForNode(newNode.id, []);
  };

  // 노드 레벨 계산
  const getNodeLevel = (nodeId) => {
    const node = data.nodes.find(n => n.id === nodeId);
    return node ? node.level : 0;
  };

  const extractImportantKeyword = useCallback(async (questionText) => {
    const trimmed = typeof questionText === 'string' ? questionText.trim() : '';
    const fallbackToken = trimmed.split(/\s+/).find(Boolean) || 'Q';
    const fallbackKeyword = fallbackToken.slice(0, 48);

    if (!trimmed) {
      return fallbackKeyword;
    }

    if (typeof window === 'undefined') {
      return fallbackKeyword;
    }

    const api = window.jarvisAPI;
    if (!api?.extractKeyword) {
      return fallbackKeyword;
    }

    try {
      const result = await api.extractKeyword({ question: trimmed });
      const candidate = typeof result?.keyword === 'string' ? result.keyword.trim() : '';
      if (result?.success && candidate) {
        const token = candidate.split(/\s+/).find(Boolean);
        if (token) {
          return token.slice(0, 48);
        }
      }

      const fallbackCandidate = candidate || (typeof result?.answer === 'string' ? result.answer : '');
      const fallbackWord = typeof fallbackCandidate === 'string'
        ? fallbackCandidate.trim().split(/\s+/).find(Boolean)
        : null;
      if (fallbackWord) {
        return fallbackWord.slice(0, 48);
      }
    } catch (error) {
      try {
        api?.log?.('warn', 'keyword_extraction_failed', { message: error?.message || 'unknown error' });
      } catch (loggingError) {
        if (process.env.NODE_ENV === 'development') {
          // eslint-disable-next-line no-console
          console.warn('Keyword extraction logging failed', loggingError);
        }
      }
    }

    return fallbackKeyword;
  }, []);

  // 2번째 질문 처리 함수 (handleRequestAnswer 정의 후로 이동)

  const persistTreeData = useCallback(async () => {
    if (!user || initializingTree) {
      return;
    }

    if (!data?.nodes?.length) {
      return;
    }

    setIsTreeSyncing(true);
    setTreeSyncError(null);

    try {
      const parentByChild = new Map();
      data.links.forEach((link) => {
        const sourceId = normalizeLinkEndpoint(link.source);
        const targetId = normalizeLinkEndpoint(link.target);
        if (sourceId && targetId) {
          parentByChild.set(targetId, sourceId);
        }
      });

      const normalizedNodes = data.nodes.map((node) => {
        const isMemoNode = node.nodeType === 'memo';
        const parentId = parentByChild.get(node.id) || null;
        const createdAt = node.createdAt || Date.now();
        const baseQuestion = typeof node.question === 'string' && node.question.trim()
          ? node.question.trim()
          : (node.questionData?.question || null);
        const baseAnswer = typeof node.answer === 'string' && node.answer.trim()
          ? node.answer.trim()
          : node.questionData?.answer || node.fullText || null;
        const normalizedConversation = isMemoNode
          ? []
          : sanitizeConversationMessages(conversationStoreRef.current.get(node.id));
        const conversation = isMemoNode
          ? []
          : (normalizedConversation.length
            ? normalizedConversation
            : buildFallbackConversation(baseQuestion, baseAnswer));
        const memoPayload = isMemoNode
          ? {
            title: node.memo?.title || node.keyword || '',
            content: node.memo?.content || node.fullText || '',
          }
          : null;

        return {
          id: node.id,
          keyword: isMemoNode
            ? (memoPayload?.title || node.keyword || null)
            : (node.keyword || null),
          fullText: isMemoNode
            ? (memoPayload?.content || '')
            : (node.fullText || ''),
          question: isMemoNode ? null : baseQuestion,
          answer: isMemoNode ? null : baseAnswer,
          status: isMemoNode ? 'memo' : (node.status || 'answered'),
          createdAt,
          updatedAt: Date.now(),
          parentId,
          conversation,
          questionData: node.questionData,
          nodeType: node.nodeType || null,
          memoParentId: node.memoParentId || null,
          memo: memoPayload,
        };
      });

      const rootNodeId = getRootNodeId();
      const rootNode = data.nodes.find((node) => node.id === rootNodeId) || data.nodes[0];
      const title = rootNode?.keyword
        || rootNode?.questionData?.question
        || '새 지식 트리';

      let workingTreeId = activeTreeId || pendingTreeIdRef.current;
      if (!workingTreeId) {
        const timestamp = Date.now();
        const randomPart = Math.random().toString(16).slice(2, 10);
        workingTreeId = `tree_${timestamp}_${randomPart}`;
        pendingTreeIdRef.current = workingTreeId;
      }

      const treeRecord = await upsertTreeMetadata({
        treeId: workingTreeId,
        title,
        userId: user.id,
      });

      const resolvedTreeId = treeRecord?.id || workingTreeId;
      pendingTreeIdRef.current = resolvedTreeId;
      if (resolvedTreeId) {
        writeSessionTreeId(resolvedTreeId);
        requestedTreeIdRef.current = resolvedTreeId;
      }
      if (!activeTreeId && resolvedTreeId) {
        setActiveTreeId(resolvedTreeId);
        if (typeof window !== 'undefined') {
          try {
            window.localStorage.setItem('jarvis.activeTreeId', resolvedTreeId);
          } catch (error) {
            // ignore storage errors
          }
        }
      }

      if (resolvedTreeId) {
        await upsertTreeNodes({
          treeId: resolvedTreeId,
          nodes: normalizedNodes,
          userId: user.id,
        });

        const stateMap = treeLibrarySyncRef.current;
        const existingState = stateMap.get(resolvedTreeId) || { lastCount: 0, refreshed: false };
        const previousCount = existingState.lastCount || 0;
        const alreadyRefreshed = existingState.refreshed === true;
        const nextCount = normalizedNodes.length;

        if (!alreadyRefreshed && previousCount === 0 && nextCount > 0 && typeof window !== 'undefined') {
          try {
            window.jarvisAPI?.requestLibraryRefresh?.();
          } catch (error) {
            // IPC failures are non-fatal for sync notifications
          }
          stateMap.set(resolvedTreeId, { lastCount: nextCount, refreshed: true });
        } else {
          stateMap.set(resolvedTreeId, {
            lastCount: nextCount,
            refreshed: alreadyRefreshed || nextCount > 0,
          });
        }

        // 트리에 내용이 추가되었으므로 빈 트리 추적 중지
        if (isTrackingEmptyTree(resolvedTreeId)) {
          stopTrackingEmptyTree(resolvedTreeId);
          console.log(`트리에 내용이 추가되어 빈 트리 추적 중지: ${resolvedTreeId}`);
        }
      }
    } catch (error) {
      setTreeSyncError(error);
      if (!activeTreeId) {
        pendingTreeIdRef.current = null;
      }
    } finally {
      setIsTreeSyncing(false);
    }
  }, [user, initializingTree, data, normalizeLinkEndpoint, getRootNodeId, activeTreeId, writeSessionTreeId]);

  useEffect(() => {
    if (!user || initializingTree) {
      return undefined;
    }

    if (!data?.nodes?.length) {
      return undefined;
    }

    if (treeSyncDebounceRef.current) {
      clearTimeout(treeSyncDebounceRef.current);
    }

    treeSyncDebounceRef.current = setTimeout(() => {
      persistTreeData();
    }, 800);

    return () => {
      if (treeSyncDebounceRef.current) {
        clearTimeout(treeSyncDebounceRef.current);
      }
    };
  }, [data, user, initializingTree, persistTreeData]);

  // 위젯에서 나갈 때 빈 트리 정리
  useEffect(() => {
    if (typeof window === 'undefined') return;

    const handleBeforeUnload = async () => {
      try {
        // 현재 트리 데이터를 가져와서 빈 트리인지 확인
        const currentTree = {
          id: activeTreeId,
          treeData: data
        };

        // 빈 트리인 경우 정리
        if (activeTreeId && data && data.nodes && data.nodes.length === 0) {
          await cleanupEmptyTrees([currentTree]);
        }
      } catch (error) {
        console.error('빈 트리 정리 중 오류:', error);
      }
    };

    window.addEventListener('beforeunload', handleBeforeUnload);

    return () => {
      window.removeEventListener('beforeunload', handleBeforeUnload);
    };
  }, [activeTreeId, data]);

  // 부모 -> 자식 맵 계산 (원본 데이터 기준)
  const childrenByParent = React.useMemo(() => {
    const map = new Map();
    const normalizeId = (value) => (typeof value === 'object' && value !== null ? value.id : value);
    data.links.forEach((l) => {
      const sourceId = normalizeId(l.source);
      const targetId = normalizeId(l.target);
      if (!map.has(sourceId)) map.set(sourceId, []);
      map.get(sourceId).push(targetId);
    });
    return map;
  }, [data.links]);

  const parentByChild = React.useMemo(() => {
    const map = new Map();
    const normalizeId = (value) => (typeof value === 'object' && value !== null ? value.id : value);
    data.links.forEach((link) => {
      const sourceId = normalizeId(link.source);
      const targetId = normalizeId(link.target);
      map.set(targetId, sourceId);
    });
    return map;
  }, [data.links]);

  // 접힘 토글
  const toggleCollapse = (nodeId) => {
    setCollapsedNodeIds((prev) => {
      const next = new Set(prev);
      if (next.has(nodeId)) next.delete(nodeId); else next.add(nodeId);
      return next;
    });
  };

  const showLinkValidationMessage = useCallback((message) => {
    setLinkValidationError(message);
    if (linkValidationTimeoutRef.current) {
      const clear = typeof window !== 'undefined' ? window.clearTimeout : clearTimeout;
      clear(linkValidationTimeoutRef.current);
    }
    const schedule = typeof window !== 'undefined' ? window.setTimeout : setTimeout;
    linkValidationTimeoutRef.current = schedule(() => {
      setLinkValidationError(null);
      linkValidationTimeoutRef.current = null;
    }, 2600);
  }, []);

  const willCreateCycle = useCallback((sourceId, targetId, additionalLinks = []) => {
    const normalize = (value) => (typeof value === 'object' && value !== null ? value.id : value);
    const normalizedSource = normalize(sourceId);
    const normalizedTarget = normalize(targetId);

    if (!normalizedSource || !normalizedTarget) {
      return false;
    }

    if (normalizedSource === normalizedTarget) {
      return true;
    }

    const adjacency = new Map();

    const appendEdge = (from, to) => {
      if (!from || !to) {
        return;
      }
      if (!adjacency.has(from)) {
        adjacency.set(from, new Set());
      }
      adjacency.get(from).add(to);
    };

    const baseLinks = Array.isArray(data?.links) ? data.links : [];
    baseLinks.forEach((link) => {
      appendEdge(normalize(link.source), normalize(link.target));
    });

    additionalLinks.forEach((link) => {
      appendEdge(normalize(link.source), normalize(link.target));
    });

    appendEdge(normalizedSource, normalizedTarget);

    const stack = [normalizedTarget];
    const visited = new Set();

    while (stack.length > 0) {
      const current = stack.pop();
      if (current === normalizedSource) {
        return true;
      }
      if (visited.has(current)) {
        continue;
      }
      visited.add(current);
      const neighbors = adjacency.get(current);
      if (!neighbors) {
        continue;
      }
      neighbors.forEach((next) => {
        if (!visited.has(next)) {
          stack.push(next);
        }
      });
    }

    return false;
  }, [data.links]);

  // 접힘 상태에 따른 보이는 노드/링크 계산
  const visibleGraph = React.useMemo(() => {
    const normalizeId = (value) => (typeof value === 'object' && value !== null ? value.id : value);
    const rootId = getRootNodeId();
    if (!rootId) {
      return { nodes: data.nodes.slice(), links: data.links.slice(), visibleSet: new Set(data.nodes.map(n => n.id)) };
    }

    const visible = new Set();
    const stack = [rootId];
    while (stack.length > 0) {
      const current = stack.pop();
      if (visible.has(current)) continue;
      visible.add(current);
      if (collapsedNodeIds.has(current)) continue; // 하위는 숨김
      const children = childrenByParent.get(current) || [];
      for (const child of children) stack.push(child);
    }

    const filteredNodes = data.nodes.filter((n) => visible.has(n.id));
    const filteredLinks = data.links.filter((l) => {
      const s = normalizeId(l.source);
      const t = normalizeId(l.target);
      return visible.has(s) && visible.has(t) && !collapsedNodeIds.has(s);
    });

    return { nodes: filteredNodes, links: filteredLinks, visibleSet: visible };
  }, [data, collapsedNodeIds, childrenByParent]);

  const getInitialConversationForNode = (nodeId) => {
    const stored = conversationStoreRef.current.get(nodeId);
    return stored ? stored.map((message) => ({ ...message })) : [];
  };

  const setConversationForNode = useCallback((nodeId, messages) => {
    const nodeSnapshot = dataRef.current?.nodes?.find((candidate) => candidate.id === nodeId);
    if (nodeSnapshot && nodeSnapshot.nodeType === 'memo') {
      conversationStoreRef.current.delete(nodeId);
      return;
    }

    const normalized = Array.isArray(messages)
      ? messages.map((message) => ({ ...message }))
      : [];
    conversationStoreRef.current.set(nodeId, normalized);
  }, []);

  const clearPendingExpansion = useCallback(() => {
    pendingFocusNodeIdRef.current = null;
    if (expandTimeoutRef.current) {
      clearTimeout(expandTimeoutRef.current);
      expandTimeoutRef.current = null;
    }
  }, []);

  const collapseAssistantPanel = useCallback(() => {
    clearPendingExpansion();
    setExpandedNodeId(null);
  }, [clearPendingExpansion]);

  const forwardPanZoomGesture = useCallback((event) => {
    const svgElement = svgRef.current;
    const zoomBehaviour = zoomBehaviourRef.current;
    if (!svgElement || !zoomBehaviour || !event) {
      return false;
    }

    const mode = typeof event.deltaMode === 'number' ? event.deltaMode : DOM_DELTA_PIXEL;
    const selection = d3.select(svgElement);

    const isPinch = event.ctrlKey || event.metaKey;

    if (isPinch) {
      const normalizedDeltaY = normalizeWheelDelta(event.deltaY || 0, mode);
      if (!Number.isFinite(normalizedDeltaY) || normalizedDeltaY === 0) {
        return false;
      }

      const rect = svgElement.getBoundingClientRect();
      const clientX = typeof event.clientX === 'number' ? event.clientX : rect.left + rect.width / 2;
      const clientY = typeof event.clientY === 'number' ? event.clientY : rect.top + rect.height / 2;
      const pointerX = clientX - rect.left;
      const pointerY = clientY - rect.top;

      // Match the sensitivity used by the default wheel delta
      const scaleFactor = Math.pow(2, -normalizedDeltaY / 600);
      if (!Number.isFinite(scaleFactor) || scaleFactor === 0) {
        return false;
      }

      event.preventDefault();
      event.stopPropagation();
      selection.interrupt('focus-node');
      zoomBehaviour.scaleBy(selection, scaleFactor, [pointerX, pointerY]);
      return true;
    }

    const normalizedDeltaX = normalizeWheelDelta(event.deltaX || 0, mode);
    const normalizedDeltaY = normalizeWheelDelta(event.deltaY || 0, mode);
    if (normalizedDeltaX === 0 && normalizedDeltaY === 0) {
      return false;
    }

    const currentTransform = d3.zoomTransform(svgElement);
    const scale = Number.isFinite(currentTransform.k) && currentTransform.k > 0 ? currentTransform.k : 1;

    event.preventDefault();
    event.stopPropagation();
    selection.interrupt('focus-node');
    zoomBehaviour.translateBy(selection, -normalizedDeltaX / scale, -normalizedDeltaY / scale);
    return true;
  }, []);

  // 부트스트랩 채팅창 위치 (화면 상단 중앙)
  const rootDragHandlePosition = React.useMemo(() => {
    const screenX = dimensions.width / 2;
    const screenY = 20; // 화면 상단에서 20px 떨어진 고정 위치
    return { x: screenX, y: screenY };
  }, [dimensions.width]);

  // 초기 부팅 시(빈 그래프) 드래그 핸들 바로 아래에 채팅창 표시
  useEffect(() => {
    const isEmpty = !Array.isArray(data.nodes) || data.nodes.length === 0;
    setShowBootstrapChat(isEmpty);
  }, [data.nodes]);

  const handleBootstrapSubmit = async (text) => {
    if (!text || !text.trim()) return;

    const userQuestion = text.trim();
    const timestamp = Date.now();

    setConversationForNode('__bootstrap__', [
      { id: `${timestamp}-user`, role: 'user', text: userQuestion, timestamp },
      { id: `${timestamp}-assistant`, role: 'assistant', text: '생각 중…', status: 'pending', timestamp: Date.now() },
    ]);

    try {
      const response = await handleRequestAnswer({
        node: { id: '__bootstrap__' },
        question: userQuestion,
        isRootNode: true,
      });

      const rootId = `root_${Date.now().toString(36)}`;
      const answer = typeof response?.answer === 'string' ? response.answer.trim() : '';
      const keyword = await extractImportantKeyword(userQuestion);

      const rawConversation = [
        { id: `${timestamp}-user`, role: 'user', text: userQuestion, timestamp },
        { id: `${timestamp}-assistant`, role: 'assistant', text: answer, status: 'complete', metadata: response, timestamp },
      ];

      const sanitizedConversation = sanitizeConversationMessages(rawConversation);

      const rootNode = {
        id: rootId,
        keyword: keyword || userQuestion,
        fullText: answer || userQuestion,
        level: 0,
        size: 20,
        status: 'answered',
        question: userQuestion,
        answer,
        createdAt: timestamp,
        updatedAt: timestamp,
        conversation: sanitizedConversation,
      };

      setData({ nodes: [rootNode], links: [] });


      setConversationForNode(rootId, [
        { id: `${timestamp}-user`, role: 'user', text: userQuestion, timestamp },
        { id: `${timestamp}-assistant`, role: 'assistant', text: answer, status: 'complete', metadata: response, timestamp },
      ]);
      conversationStoreRef.current.delete('__bootstrap__');


      questionService.current.setQuestionCount(rootId, 1);
      setExpandedNodeId(rootId);
      setSelectedNodeId(rootId);
      setShowBootstrapChat(false);
    } catch (error) {
      setConversationForNode('__bootstrap__', [
        { id: `${timestamp}-user`, role: 'user', text: userQuestion, timestamp },
        { id: `${timestamp}-assistant`, role: 'assistant', text: '⚠️ 루트 노드 생성 중 오류가 발생했습니다.', status: 'error', timestamp: Date.now() },
      ]);
      const message = error?.message || '루트 노드 생성 중 오류가 발생했습니다.';
      window.jarvisAPI?.log?.('error', 'bootstrap_failed', { message });
      throw error;
    }
  };

  const handleConversationChange = (nodeId, messages) => {

    setConversationForNode(nodeId, messages);

  };

  const handleCloseNode = (nodeId) => {
    // 특정 노드를 닫기
    if (expandedNodeId === nodeId) {
      collapseAssistantPanel();
    }
  };

  const buildContextMessages = useCallback((nodeId) => {
    if (!nodeId) return [];

    const chain = [];
    const guard = new Set();
    let current = nodeId;

    while (current) {
      if (guard.has(current)) break;
      guard.add(current);
      chain.unshift(current);
      current = parentByChild.get(current) || null;
    }

    const collected = [];
    chain.forEach((id) => {
      const history = conversationStoreRef.current.get(id) || [];
      history.forEach((entry) => {
        if (!entry || typeof entry.text !== 'string') {
          return;
        }
        const text = entry.text.trim();
        if (!text) {
          return;
        }
        const role = entry.role === 'assistant' ? 'assistant' : 'user';
        collected.push({ role, content: text });
      });
    });

    const MAX_HISTORY_MESSAGES = 12;
    return collected.length > MAX_HISTORY_MESSAGES
      ? collected.slice(collected.length - MAX_HISTORY_MESSAGES)
      : collected;
  }, [parentByChild]);

  const invokeAgent = useCallback(async (channel, payload = {}) => {
    const api = window.jarvisAPI;
    if (!api || typeof api[channel] !== 'function') {
      throw new Error('AI 에이전트 브리지가 준비되지 않았습니다.');
    }
    const result = await api[channel](payload);
    if (!result?.success) {
      const message = result?.error?.message || 'AI 응답을 가져오지 못했습니다.';
      const code = result?.error?.code || 'agent_error';
      const error = new Error(message);
      error.code = code;
      throw error;
    }
    return result;
  }, []);

  const handleRequestAnswer = useCallback(
    async ({ node: targetNode, question, isRootNode }) => {
      const trimmedQuestion = (question || '').trim();
      if (!trimmedQuestion) {
        throw new Error('질문이 비어있습니다.');
      }

      const nodeId = targetNode?.id;
      const historyMessages = buildContextMessages(nodeId);
      const messages = [...historyMessages, { role: 'user', content: trimmedQuestion }];

      const response = await invokeAgent(isRootNode ? 'askRoot' : 'askChild', {
        question: trimmedQuestion,
        messages,
        nodeId,
        isRootNode,
      });

      return response;
    },
    [buildContextMessages, invokeAgent],
  );

  // 2번째 질문 처리 함수
  const handleSecondQuestion = useCallback(async (parentNodeId, question, answerFromLLM, metadata = {}) => {
    const trimmedQuestion = typeof question === 'string' ? question.trim() : '';
    const latestData = dataRef.current;
    const parentNode = latestData.nodes.find((n) => n.id === parentNodeId);
    if (!parentNode) {
      return;
    }

    const keyword = await extractImportantKeyword(trimmedQuestion || question);

    // 새 노드 생성 (빈 답변으로 시작)
    const newNodeData = questionService.current.createSecondQuestionNode(
      parentNodeId,
      trimmedQuestion || question,
      '', // 빈 답변으로 시작
      latestData.nodes,
      { keyword }
    );

    if (willCreateCycle(parentNodeId, newNodeData.id)) {
      showLinkValidationMessage('사이클이 생기기 때문에 연결할 수 없습니다.');
      return;
    }

    const timestamp = Date.now();
    const initialConversation = [
      { id: `${timestamp}-user`, role: 'user', text: trimmedQuestion || question },
      { id: `${timestamp}-assistant`, role: 'assistant', text: '생각 중…', status: 'pending' }
    ];

    setConversationForNode(newNodeData.id, initialConversation);

    setData((prev) => ({
      ...prev,
      nodes: [...prev.nodes, newNodeData],
      links: [...prev.links, { source: parentNodeId, target: newNodeData.id, value: 1 }]
    }));

    questionService.current.setQuestionCount(parentNodeId, 1);

    // 즉시 새 노드 열기
    setExpandedNodeId(newNodeData.id);
    setSelectedNodeId(newNodeData.id);

    // 새 노드에서 AI 답변 요청
    try {
      const result = await handleRequestAnswer({
        node: newNodeData,
        question: trimmedQuestion,
        isRootNode: false, // 자식 노드이므로 false
      });

      const answerText = result?.answer ?? '';
      const answerMetadata = result || {};

      // AI 답변으로 대화 업데이트
      const updatedConversation = [
        { id: `${timestamp}-user`, role: 'user', text: trimmedQuestion || question },
        { id: `${timestamp}-assistant`, role: 'assistant', text: answerText, status: 'complete', metadata: answerMetadata }
      ];

      setConversationForNode(newNodeData.id, updatedConversation);

      // 강제로 컴포넌트 리렌더링을 위해 상태 업데이트
      setData(prev => ({ ...prev }));
    } catch (error) {
      console.error('AI 답변 요청 실패:', error);
      // AI 답변 실패 시 fallback 답변 사용
      const fallbackAnswer = `${parentNode.keyword || parentNode.id} 관련 질문 "${trimmedQuestion}"에 대한 답변입니다. 이는 ${parentNode.fullText || '관련된 내용'}과 연관되어 있습니다.`;

      const fallbackConversation = [
        { id: `${timestamp}-user`, role: 'user', text: trimmedQuestion || question },
        { id: `${timestamp}-assistant`, role: 'assistant', text: fallbackAnswer, status: 'complete' }
      ];

      setConversationForNode(newNodeData.id, fallbackConversation);

      // 강제로 컴포넌트 리렌더링을 위해 상태 업데이트
      setData(prev => ({ ...prev }));
    }

    setTimeout(() => {
      const input = document.querySelector('textarea[placeholder="Ask anything..."]');
      if (input) {
        input.focus();
      }
    }, 50);
  }, [extractImportantKeyword, handleRequestAnswer, showLinkValidationMessage, willCreateCycle]);

  const handlePlaceholderCreate = (parentNodeId, keywords) => {
    if (!Array.isArray(keywords) || keywords.length === 0) return;
    const parentExists = data.nodes.some((node) => node.id === parentNodeId);
    if (!parentExists) return;

    const parentLevel = getNodeLevel(parentNodeId);
    const timestamp = Date.now();

    const placeholderNodes = keywords.map((keyword, index) => {
      const id = `placeholder_${timestamp}_${index}_${Math.random().toString(36).slice(2, 8)}`;
      const label = keyword && keyword.trim().length > 0 ? keyword.trim() : `Placeholder ${index + 1}`;
      return {
        id,
        keyword: label,
        fullText: '',
        level: parentLevel + 1,
        size: 12,
        status: 'placeholder',
        conversation: [],
        placeholder: {
          parentNodeId,
          createdAt: timestamp,
        },
      };
    });

    const placeholderLinks = placeholderNodes.map((node) => ({
      source: parentNodeId,
      target: node.id,
      value: 1,
    }));

    if (placeholderLinks.some((link) => willCreateCycle(link.source, link.target))) {
      showLinkValidationMessage('사이클이 생기기 때문에 연결할 수 없습니다.');
      return;
    }

    const newData = {
      ...data,
      nodes: [...data.nodes, ...placeholderNodes],
      links: [...data.links, ...placeholderLinks],
    };

    setData(newData);
    placeholderNodes.forEach((node) => {
      setConversationForNode(node.id, []);
    });

    setSelectedNodeId(parentNodeId);
    setExpandedNodeId(parentNodeId);
  };

  const handleAnswerComplete = useCallback(async (nodeId, payload = {}) => {
    if (!nodeId) return;

    const question = typeof payload.question === 'string' ? payload.question.trim() : '';
    const answer = typeof payload.answer === 'string' ? payload.answer.trim() : '';
    const nodeSnapshot = dataRef.current.nodes.find((n) => n.id === nodeId);

    let keywordOverride = null;
    if (nodeSnapshot && nodeSnapshot.status === 'placeholder' && question) {
      keywordOverride = await extractImportantKeyword(question);
    }

    const fallbackToken = question ? question.split(/\s+/).find(Boolean) : '';
    const resolvedAnswer = answer || nodeSnapshot?.answer || '';

    setData((prev) => {
      const nextNodes = prev.nodes.map((node) => {
        if (node.id !== nodeId) {
          return node;
        }

        const nextKeyword = node.status === 'placeholder' && question
          ? (keywordOverride || fallbackToken || node.keyword)
          : node.keyword;

        return {
          ...node,
          keyword: (nextKeyword || node.keyword || '').slice(0, 48),
          fullText: resolvedAnswer || node.fullText || '',
          question: question || node.question || '',
          answer: resolvedAnswer || node.answer || '',
          status: 'answered',
          updatedAt: Date.now(),
        };
      });

      return {
        ...prev,
        nodes: nextNodes,
      };
    });
  }, [extractImportantKeyword]);

  const handleAnswerError = useCallback((nodeId, payload = {}) => {
    if (!nodeId) return;
    const message = payload?.error?.message || 'answer request failed';
    window.jarvisAPI?.log?.('warn', 'agent_answer_error', { nodeId, message });
  }, []);

  // 노드 및 하위 노드 제거 함수
  const removeNodeAndDescendants = (nodeId) => {
    if (!nodeId) return;

    const normalizeId = (value) => (typeof value === 'object' && value !== null ? value.id : value);

    const toRemove = new Set();
    const stack = [nodeId];

    while (stack.length > 0) {
      const current = stack.pop();
      if (toRemove.has(current)) continue;
      toRemove.add(current);

      // 현재 노드의 자식 노드들을 스택에 추가
      data.links.forEach((link) => {
        const sourceId = normalizeId(link.source);
        const targetId = normalizeId(link.target);
        if (sourceId === current) {
          stack.push(targetId);
        }
      });
    }

    const newNodes = data.nodes.filter((n) => !toRemove.has(n.id));
    const newLinks = data.links.filter((l) => {
      const sourceId = normalizeId(l.source);
      const targetId = normalizeId(l.target);
      return !toRemove.has(sourceId) && !toRemove.has(targetId);
    });

    setData({ ...data, nodes: newNodes, links: newLinks });

    // 대화 상태 정리
    toRemove.forEach((id) => {
      conversationStoreRef.current.delete(id);
    });

    // 선택/확장 상태 초기화
    if (selectedNodeId && toRemove.has(selectedNodeId)) {
      setSelectedNodeId(null);
    }
    if (expandedNodeId && toRemove.has(expandedNodeId)) {
      collapseAssistantPanel();
    }
  };

  const handleMemoCreate = useCallback((parentNodeId) => {
    const parentExists = dataRef.current?.nodes?.some((node) => node.id === parentNodeId);
    if (!parentExists) {
      return null;
    }

    const timestamp = Date.now();
    const memoId = createClientGeneratedId('memo');
    const parentNode = dataRef.current?.nodes?.find((node) => node.id === parentNodeId);
    const defaultTitle = parentNode?.keyword
      ? `${parentNode.keyword} 메모`
      : '새 메모';

    setData((prev) => ({
      ...prev,
      nodes: [
        ...prev.nodes,
        {
          id: memoId,
          nodeType: 'memo',
          memoParentId: parentNodeId,
          keyword: defaultTitle,
          fullText: '',
          memo: {
            title: defaultTitle,
            content: '',
          },
          createdAt: timestamp,
          updatedAt: timestamp,
          conversation: [],
        },
      ],
      links: [
        ...prev.links,
        {
          source: parentNodeId,
          target: memoId,
          value: 0.6,
          relationship: 'memo',
        },
      ],
    }));

    return memoId;
  }, [createClientGeneratedId]);

  const handleMemoUpdate = useCallback((memoId, updates = {}) => {
    if (!memoId) {
      return;
    }

    setData((prev) => {
      let hasChanged = false;

      const nextNodes = prev.nodes.map((node) => {
        if (node.id !== memoId) {
          return node;
        }

        const currentMemo = node.memo || { title: '', content: '' };
        const nextTitle = typeof updates.title === 'string' ? updates.title : currentMemo.title;
        const nextContent = typeof updates.content === 'string' ? updates.content : currentMemo.content;

        if (nextTitle === currentMemo.title && nextContent === currentMemo.content) {
          return node;
        }

        hasChanged = true;

        return {
          ...node,
          memo: {
            title: nextTitle,
            content: nextContent,
          },
          keyword: node.nodeType === 'memo'
            ? (nextTitle || node.keyword || '').slice(0, 48)
            : node.keyword,
          fullText: node.nodeType === 'memo'
            ? (nextContent || '')
            : node.fullText,
          updatedAt: Date.now(),
        };
      });

      if (!hasChanged) {
        return prev;
      }

      return {
        ...prev,
        nodes: nextNodes,
      };
    });
  }, []);

  // 노드 클릭 핸들러
  const handleNodeClick = (nodeId) => {
    setSelectedNodeId(nodeId);
  };

  useEffect(() => {
    data.nodes.forEach((node) => {
      if (!conversationStoreRef.current.has(node.id)) {
        setConversationForNode(node.id, []);
      }
    });
  }, [data.nodes]);

  useEffect(() => {
    if (!svgRef.current) return undefined;

    const svgSelection = d3.select(svgRef.current);
    const zoomFactory = typeof d3.zoom === 'function' ? d3.zoom : null;
    if (!zoomFactory) {
      return undefined;
    }

    const isSecondaryButtonDrag = (evt) => {
      if (typeof evt.button === 'number' && (evt.button === 1 || evt.button === 2)) return true;
      if (typeof evt.buttons === 'number') {
        const mask = evt.buttons;
        return (mask & 4) === 4 || (mask & 2) === 2;
      }
      return false;
    };

    const isPrimaryButtonDrag = (evt) => {
      if (typeof evt.buttons === 'number') {
        return (evt.buttons & 1) === 1;
      }
      if (typeof evt.button === 'number') {
        return evt.button === 0;
      }
      return false;
    };

    const allowTouchGesture = (evt) => {
      if (evt.type.startsWith('touch')) {
        const touches = evt.touches || (evt.originalEvent && evt.originalEvent.touches);
        return Boolean(touches && touches.length > 1);
      }
      if (evt.type.startsWith('pointer') && evt.pointerType === 'touch') {
        return true;
      }
      return false;
    };

    const isPinchZoomWheel = (evt) => {
      if (!evt) return false;
      if (evt.ctrlKey || evt.metaKey) return true;
      if (typeof evt.deltaZ === 'number' && evt.deltaZ !== 0) return true;
      const capabilities = evt.sourceCapabilities;
      if (capabilities && capabilities.firesTouchEvents) {
        const absDelta = Math.abs(evt.deltaY || 0) + Math.abs(evt.deltaX || 0);
        if (absDelta > 0 && absDelta < 1.25) {
          return true;
        }
      }
      return false;
    };

    const isTrackpadScrollWheel = (evt) => {
      if (!evt) return false;
      if (evt.ctrlKey || evt.metaKey) return false;
      const mode = typeof evt.deltaMode === 'number' ? evt.deltaMode : DOM_DELTA_PIXEL;
      if (mode !== DOM_DELTA_PIXEL) return false;
      const capabilities = evt.sourceCapabilities;
      if (capabilities && capabilities.firesTouchEvents) return true;
      const absX = Math.abs(evt.deltaX || 0);
      const absY = Math.abs(evt.deltaY || 0);
      const magnitude = Math.max(absX, absY);
      if (magnitude === 0) return false;
      return magnitude <= 200;
    };

    const zoomBehaviour = zoomFactory()
      .scaleExtent([0.3, 4])
      .filter((event) => {
        const target = event.target instanceof Element ? event.target : null;
        const isForeignObject = target && target.closest('foreignObject');
        if (isForeignObject) return false;

        const panHandleElement = target && target.closest('[data-pan-handle="true"]');
        const panBlocked = target && target.closest('[data-block-pan="true"]');
        const withinNode = target && target.closest('[data-node-id]');

        if (panHandleElement && !panBlocked) {
          if (event.type === 'wheel') {
            return isPinchZoomWheel(event);
          }
          if (allowTouchGesture(event)) {
            return true;
          }
          if (event.type === 'pointerdown' || event.type === 'mousedown') {
            return isPrimaryButtonDrag(event) || isSecondaryButtonDrag(event);
          }
          if (event.type === 'pointermove' || event.type === 'mousemove') {
            return isPrimaryButtonDrag(event) || isSecondaryButtonDrag(event);
          }
          if (event.type === 'pointerup' || event.type === 'pointercancel' || event.type === 'mouseup') {
            return true;
          }
        }

        if (withinNode) {
          if (event.type === 'wheel') {
            if (isPinchZoomWheel(event)) return true;
            return false;
          }
          if (allowTouchGesture(event)) {
            return true;
          }
          if (event.type === 'pointerdown' || event.type === 'pointermove' || event.type === 'mousedown' || event.type === 'mousemove') {
            return isSecondaryButtonDrag(event);
          }
          if (event.type === 'pointerup' || event.type === 'pointercancel' || event.type === 'mouseup') {
            return true;
          }
          return false;
        }

        if (event.type === 'wheel') {
          // 트랙패드 핀치 줌과 스크롤 모두 허용
          return true;
        }
        if (event.type === 'dblclick') return false;
        if (allowTouchGesture(event)) return true;
        if (event.type === 'pointerup' || event.type === 'pointercancel' || event.type === 'mouseup') return true;
        if (event.type === 'pointerdown' || event.type === 'pointermove' || event.type === 'mousedown' || event.type === 'mousemove') {
          // 일반 배경에서는 좌클릭/우클릭 드래그 모두 패닝 허용
          return isPrimaryButtonDrag(event) || isSecondaryButtonDrag(event);
        }
        return false;
      })
      .on('zoom', (event) => {
        setViewTransform({ x: event.transform.x, y: event.transform.y, k: event.transform.k });
      });

    const defaultWheelDelta = zoomBehaviour.wheelDelta();
    zoomBehaviour.wheelDelta((event) => {
      // Ctrl/Cmd 키가 있으면 줌 (핀치 줌)
      if (event.ctrlKey || event.metaKey) {
        const base = typeof defaultWheelDelta === 'function'
          ? defaultWheelDelta(event)
          : (-event.deltaY * (event.deltaMode ? 120 : 1) / 500);
        return base * 1.0;
      }

      // Ctrl/Cmd 키가 없으면 패닝 (translate)
      // deltaY와 deltaX를 사용하여 패닝 처리
      // wheelDelta에서 0을 반환하면 줌이 일어나지 않고,
      // 대신 zoom 이벤트에서 translate만 적용됨
      return 0;
    });

    svgSelection
      .style('touch-action', 'none')
      .call(zoomBehaviour)
      .on('dblclick.zoom', null);

    zoomBehaviourRef.current = zoomBehaviour;

    svgSelection.on('pointerdown.background', null);
    svgSelection.on('wheel.treepan', (event) => {
      // Ctrl/Cmd 키가 있으면 핀치 줌 (zoom behavior가 처리)
      if (event.ctrlKey || event.metaKey) {
        return;
      }

      // Ctrl/Cmd 키가 없으면 패닝
      event.preventDefault();
      const mode = typeof event.deltaMode === 'number' ? event.deltaMode : DOM_DELTA_PIXEL;
      const deltaX = normalizeWheelDelta(event.deltaX || 0, mode);
      const deltaY = normalizeWheelDelta(event.deltaY || 0, mode);
      if (deltaX === 0 && deltaY === 0) {
        return;
      }

      const currentTransform = d3.zoomTransform(svgSelection.node());
      const scale = Number.isFinite(currentTransform.k) && currentTransform.k > 0 ? currentTransform.k : 1;
      const panX = -deltaX / scale;
      const panY = -deltaY / scale;
      zoomBehaviour.translateBy(svgSelection, panX, panY);
    });

    return () => {
      svgSelection.on('.zoom', null);
      svgSelection.on('.treepan', null);
      if (zoomBehaviourRef.current === zoomBehaviour) {
        zoomBehaviourRef.current = null;
      }
    };
  }, []);

  // 과거 생성된 Q2 노드들(및 하위 노드) 정리 - 최초 1회만 수행
  useEffect(() => {
    if (hasCleanedQ2Ref.current) return;

    const normalizeId = (value) => (typeof value === 'object' && value !== null ? value.id : value);
    const isQ2Node = (node) => {
      const hasQ2Keyword = typeof node.keyword === 'string' && /^\s*Q2\s*:/.test(node.keyword);
      const hasQ2Flag = node.questionData && Number(node.questionData.questionNumber) === 2;
      return hasQ2Keyword || hasQ2Flag;
    };

    const q2Roots = data.nodes.filter(isQ2Node);
    if (q2Roots.length === 0) {
      hasCleanedQ2Ref.current = true;
      return;
    }

    const toRemove = new Set(q2Roots.map((n) => n.id));
    const stack = q2Roots.map((n) => n.id);

    while (stack.length > 0) {
      const current = stack.pop();
      data.links.forEach((link) => {
        const sourceId = normalizeId(link.source);
        const targetId = normalizeId(link.target);
        if (sourceId === current && !toRemove.has(targetId)) {
          toRemove.add(targetId);
          stack.push(targetId);
        }
      });
    }

    if (toRemove.size === 0) {
      hasCleanedQ2Ref.current = true;
      return;
    }

    const newNodes = data.nodes.filter((n) => !toRemove.has(n.id));
    const newLinks = data.links.filter((l) => {
      const sourceId = normalizeId(l.source);
      const targetId = normalizeId(l.target);
      return !toRemove.has(sourceId) && !toRemove.has(targetId);
    });

    setData({ ...data, nodes: newNodes, links: newLinks });
    toRemove.forEach((id) => conversationStoreRef.current.delete(id));
    if (selectedNodeId && toRemove.has(selectedNodeId)) setSelectedNodeId(null);
    if (expandedNodeId && toRemove.has(expandedNodeId)) collapseAssistantPanel();

    hasCleanedQ2Ref.current = true;
  }, [data, selectedNodeId, expandedNodeId]);

  useEffect(() => {
    const handleResize = () => {
      setIsResizing(true);
      const newDimensions = getViewportDimensions();
      setDimensions(newDimensions);
      setNodeScaleFactor(calculateNodeScaleFactor(newDimensions));
      if (handleResize._t) clearTimeout(handleResize._t);
      handleResize._t = setTimeout(() => setIsResizing(false), 140);
    };

    window.addEventListener('resize', handleResize);
    return () => window.removeEventListener('resize', handleResize);
  }, []);

  useEffect(() => {
    // 기존 애니메이션 정리
    if (animationRef.current) {
      animationRef.current.stop();
    }

    // Tree layout과 애니메이션을 사용하여 노드 위치 계산
    const animation = treeAnimationService.current.calculateTreeLayoutWithAnimation(
      nodes, // 현재 노드 위치
      visibleGraph.nodes,
      visibleGraph.links,
      dimensions,
      (animatedNodes, animatedLinks) => {
        setNodes(animatedNodes);
        const { annotatedLinks, nextKeys } = markNewLinks(linkKeysRef.current, animatedLinks);
        linkKeysRef.current = nextKeys;
        setLinks(annotatedLinks);
      },
      { orientation: layoutOrientation }
    );

    animationRef.current = animation;

    // 기존 force simulation 정리
    if (simulationRef.current) {
      simulationRef.current.stop();
    }

    return () => {
      if (animationRef.current) {
        animationRef.current.stop();
      }
    };
  }, [dimensions, data, visibleGraph.nodes, visibleGraph.links, layoutOrientation]);

  const focusNodeToCenter = useCallback((node, options = {}) => {
    if (!node || !svgRef.current) {
      return Promise.resolve();
    }

    const svgElement = svgRef.current;
    const rect = typeof svgElement.getBoundingClientRect === 'function'
      ? svgElement.getBoundingClientRect()
      : null;

    const fallbackWidth = typeof dimensions?.width === 'number' ? dimensions.width : 0;
    const fallbackHeight = typeof dimensions?.height === 'number' ? dimensions.height : 0;

    const width = rect?.width || fallbackWidth;
    const height = rect?.height || fallbackHeight;

    if (!Number.isFinite(width) || width <= 0 || !Number.isFinite(height) || height <= 0) {
      return Promise.resolve();
    }

    const { duration = 620, scale: requestedScale } = options;
    const nodeX = Number.isFinite(node.x) ? node.x : 0;
    const nodeY = Number.isFinite(node.y) ? node.y : 0;
    const currentScale = Number.isFinite(viewTransform.k) ? viewTransform.k : 1;
    const preferredScale = typeof requestedScale === 'number' ? requestedScale : Math.max(currentScale, 1);
    const targetScale = Math.min(Math.max(preferredScale, 0.3), 4);

    const translateX = (width / 2) - (nodeX * targetScale);
    const translateY = (height / 2) - (nodeY * targetScale);
    const nextTransform = d3.zoomIdentity.translate(translateX, translateY).scale(targetScale);

    const svgSelection = d3.select(svgElement);
    const zoomBehaviour = zoomBehaviourRef.current;

    if (!zoomBehaviour) {
      setViewTransform({ x: translateX, y: translateY, k: targetScale });
      return Promise.resolve();
    }

    return new Promise((resolve) => {
      const transition = svgSelection
        .transition('focus-node')
        .duration(duration)
        .ease(d3.easeCubicInOut)
        .call(zoomBehaviour.transform, nextTransform);

      transition.on('end', resolve);
      transition.on('interrupt', resolve);
    });
  }, [dimensions, viewTransform.k]);

  // Handle node click for assistant focus
  const handleNodeClickForAssistant = useCallback((payload) => {
    if (!payload) {
      return;
    }

    if (payload.type === 'dismiss') {
      collapseAssistantPanel();
      return;
    }

    const targetId = payload.id;
    if (!targetId) {
      return;
    }

    const layoutNode = nodes.find((candidate) => candidate.id === targetId) || payload;

    pendingFocusNodeIdRef.current = targetId;
    setSelectedNodeId(targetId);

    setExpandedNodeId((current) => {
      if (current && current !== targetId) {
        return null;
      }
      return current;
    });

    Promise.resolve(focusNodeToCenter(layoutNode, { duration: 620 }))
      .catch(() => undefined)
      .then(() => {
        if (pendingFocusNodeIdRef.current !== targetId) {
          return;
        }

        if (expandTimeoutRef.current) {
          clearTimeout(expandTimeoutRef.current);
          expandTimeoutRef.current = null;
        }

        if (typeof window === 'undefined') {
          setExpandedNodeId(targetId);
          pendingFocusNodeIdRef.current = null;
          return;
        }

        expandTimeoutRef.current = window.setTimeout(() => {
          if (pendingFocusNodeIdRef.current === targetId) {
            setExpandedNodeId(targetId);
          }
          expandTimeoutRef.current = null;
          if (pendingFocusNodeIdRef.current === targetId) {
            pendingFocusNodeIdRef.current = null;
          }
        }, 140);
      });
  }, [nodes, focusNodeToCenter]);

  // Drag behavior - 애니메이션 중에도 드래그 가능

  const handleDrag = (nodeId) => {
    let dragStart = null;

    const isInteractiveTarget = (target) => {
      if (!target) return false;
      const interactiveSelector = '[data-node-toggle],button,a,input,textarea,select,[contenteditable="true"]';
      return Boolean(target.closest && target.closest(interactiveSelector));
    };

    const resolveAxisLock = (rawEvent) => {
      if (!rawEvent) return null;
      if (rawEvent.shiftKey) {
        return 'horizontal'; // lock vertical movement, allow X changes
      }
      if (rawEvent.altKey || rawEvent.metaKey) {
        return 'vertical'; // lock horizontal movement, allow Y changes
      }
      return null;
    };

    return d3.drag()
      .filter((event) => {
        const rawEvent = event?.sourceEvent || event;
        if (!rawEvent) return false;
        if (typeof rawEvent.button === 'number' && rawEvent.button !== 0) {
          return false;
        }
        if (isInteractiveTarget(rawEvent.target)) {
          return false;
        }
        return true;
      })
      .on('start', (event) => {
        if (animationRef.current) {
          animationRef.current.stop();
        }

        const targetNode = nodes.find((candidate) => candidate.id === nodeId);
        if (targetNode) {
          dragStart = { x: targetNode.x || 0, y: targetNode.y || 0 };
        }
      })
      .on('drag', (event) => {
        const container = contentGroupRef.current || svgRef.current;
        if (!container) {
          return;
        }

        const rawEvent = event?.sourceEvent || event;
        const pointer = d3.pointer(event, container);
        const axisLock = resolveAxisLock(rawEvent);

        setNodes((currentNodes) => {
          const existing = currentNodes.find((candidate) => candidate.id === nodeId);
          if (!existing) {
            return currentNodes;
          }

          const lockedX = axisLock === 'vertical' && dragStart ? dragStart.x : pointer[0];
          const lockedY = axisLock === 'horizontal' && dragStart ? dragStart.y : pointer[1];

          return currentNodes.map((node) => (
            node.id === nodeId
              ? { ...node, x: lockedX, y: lockedY }
              : node
          ));
        });
      })
      .on('end', () => {
        dragStart = null;
      });
  };

  useEffect(() => {
    if (!svgRef.current) return;
    const svg = d3.select(svgRef.current);

    nodes.forEach(node => {
      const selection = svg.selectAll(`[data-node-id="${node.id}"]`);

      if (expandedNodeId) {
        selection.on('.drag', null);
        selection.style('cursor', 'default');
      } else {
        selection.call(handleDrag(node.id));
        selection.style('cursor', 'grab');
      }
    });
  }, [nodes, expandedNodeId]);

  useEffect(() => {
    if (!expandedNodeId) return;
    const svg = d3.select(svgRef.current);
    // 확장된 노드를 최상위로 이동
    svg.selectAll(`[data-node-id="${expandedNodeId}"]`).raise();
  }, [expandedNodeId, nodes]);

  useEffect(() => {
    if (!expandedNodeId) {
      outsidePointerRef.current = {
        active: false,
        pointerId: null,
        startX: 0,
        startY: 0,
        moved: false,
      };
      return undefined;
    }

    if (typeof document === 'undefined') {
      return undefined;
    }

    const pointerState = outsidePointerRef.current;

    const resetState = () => {
      pointerState.active = false;
      pointerState.pointerId = null;
      pointerState.startX = 0;
      pointerState.startY = 0;
      pointerState.moved = false;
    };

    const handlePointerDown = (event) => {
      const target = event.target;
      if (target instanceof Element && target.closest('[data-interactive-zone="true"]')) {
        resetState();
        return;
      }
      if (target instanceof Element && target.closest('[data-node-id]')) {
        resetState();
        return;
      }

      pointerState.active = true;
      pointerState.pointerId = typeof event.pointerId === 'number' ? event.pointerId : null;
      pointerState.startX = typeof event.clientX === 'number' ? event.clientX : 0;
      pointerState.startY = typeof event.clientY === 'number' ? event.clientY : 0;
      pointerState.moved = false;
    };

    const handlePointerMove = (event) => {
      if (!pointerState.active) return;
      if (pointerState.pointerId !== null && event.pointerId !== pointerState.pointerId) return;

      const deltaX = Math.abs((typeof event.clientX === 'number' ? event.clientX : 0) - pointerState.startX);
      const deltaY = Math.abs((typeof event.clientY === 'number' ? event.clientY : 0) - pointerState.startY);
      if (deltaX > 6 || deltaY > 6) {
        pointerState.moved = true;
      }
    };

    const finalizePointer = (event) => {
      if (!pointerState.active) return;
      if (pointerState.pointerId !== null && event.pointerId !== pointerState.pointerId) {
        resetState();
        return;
      }

      const shouldClose = pointerState.moved === false;
      resetState();

      if (shouldClose) {
        collapseAssistantPanel();
      }
    };

    document.addEventListener('pointerdown', handlePointerDown, true);
    document.addEventListener('pointermove', handlePointerMove, true);
    document.addEventListener('pointerup', finalizePointer, true);
    document.addEventListener('pointercancel', finalizePointer, true);

    return () => {
      document.removeEventListener('pointerdown', handlePointerDown, true);
      document.removeEventListener('pointermove', handlePointerMove, true);
      document.removeEventListener('pointerup', finalizePointer, true);
      document.removeEventListener('pointercancel', finalizePointer, true);
      resetState();
    };
  }, [expandedNodeId, collapseAssistantPanel]);

  // 컴포넌트 언마운트 시 애니메이션 정리
  useEffect(() => {
    return () => {
      if (animationRef.current) {
        animationRef.current.stop();
      }
      treeAnimationService.current.cleanup();
      clearPendingExpansion();
      outsidePointerRef.current = {
        active: false,
        pointerId: null,
        startX: 0,
        startY: 0,
        moved: false,
      };
    };
  }, [clearPendingExpansion]);

  return (
    <div
      className="relative flex overflow-hidden bg-transparent"
      style={{
        // 투명 창에서 이전 프레임 잔상 방지: 독립 합성 레이어 확보
        willChange: 'transform, opacity, background',
        transform: 'translateZ(0)',
        WebkitTransform: 'translateZ(0)',
        backfaceVisibility: 'hidden',
        WebkitBackfaceVisibility: 'hidden',
        pointerEvents: 'auto',
        background: 'linear-gradient(135deg, rgba(0, 0, 0, 0.12), rgba(0, 0, 0, 0.18))',
        backdropFilter: 'blur(8px)',
        WebkitBackdropFilter: 'blur(8px)',
        // 창틀 여유 공간까지 완전히 채우기
        position: 'fixed',
        top: 0,
        left: 0,
        right: 0,
        bottom: 0,
        width: '100vw',
        height: '100vh',
        margin: 0,
        padding: 0,
      }}
    >
      {initializingTree && (
        <div className="absolute inset-0 z-[1200] flex items-center justify-center bg-slate-950/70 backdrop-blur-sm">
          <div className="flex flex-col items-center gap-3 text-slate-200">
            <div className="h-10 w-10 animate-spin rounded-full border-2 border-slate-500 border-t-transparent" />
            <p className="text-sm">트리를 불러오는 중입니다...</p>
          </div>
        </div>
      )}
      {treeSyncError ? (
        <div className="absolute bottom-6 left-1/2 z-[1200] w-[320px] -translate-x-1/2 rounded-lg border border-red-400/60 bg-red-900/60 px-4 py-3 text-xs text-red-100 shadow-lg">
          <p className="font-medium">동기화 오류</p>
          <p className="opacity-80">{treeSyncError.message || 'Supabase와 동기화할 수 없습니다.'}</p>
        </div>
      ) : null}
      <div
        className="absolute top-4 left-6 z-[1300] flex gap-3"
        style={{ pointerEvents: 'none' }}
      >
        {/* 시각화 모드 토글 (트리1/트리2/차트) */}
        <div className="pointer-events-auto flex gap-2 rounded-full border border-white/15 bg-black/55 px-2 py-1 text-xs font-medium text-white/80 shadow-lg backdrop-blur-sm">
          <button
            type="button"
            onClick={() => setViewMode('tree1')}
            className={`rounded-full px-3 py-1 transition ${viewMode === 'tree1' ? 'bg-blue-400/90 text-black shadow-lg' : 'hover:bg-white/10 hover:text-white'}`}
            aria-pressed={viewMode === 'tree1'}
          >
            트리1
          </button>
          <button
            type="button"
            onClick={() => setViewMode('tree2')}
            className={`rounded-full px-3 py-1 transition ${viewMode === 'tree2' ? 'bg-purple-400/90 text-black shadow-lg' : 'hover:bg-white/10 hover:text-white'}`}
            aria-pressed={viewMode === 'tree2'}
          >
            트리2
          </button>
          <button
            type="button"
            onClick={() => setViewMode('chart')}
            className={`rounded-full px-3 py-1 transition ${viewMode === 'chart' ? 'bg-emerald-400/90 text-black shadow-lg' : 'hover:bg-white/10 hover:text-white'}`}
            aria-pressed={viewMode === 'chart'}
          >
            차트
          </button>
        </div>

        {/* 레이아웃 방향 토글 (트리1 모드에서만 표시) */}
        {viewMode === 'tree1' && (
          <div className="pointer-events-auto flex gap-2 rounded-full border border-white/15 bg-black/55 px-2 py-1 text-xs font-medium text-white/80 shadow-lg backdrop-blur-sm">
            <button
              type="button"
              onClick={() => setLayoutOrientation('vertical')}
              className={`rounded-full px-3 py-1 transition ${layoutOrientation === 'vertical' ? 'bg-emerald-400/90 text-black shadow-lg' : 'hover:bg-white/10 hover:text-white'}`}
              aria-pressed={layoutOrientation === 'vertical'}
            >
              아래로
            </button>
            <button
              type="button"
              onClick={() => setLayoutOrientation('horizontal')}
              className={`rounded-full px-3 py-1 transition ${layoutOrientation === 'horizontal' ? 'bg-emerald-400/90 text-black shadow-lg' : 'hover:bg-white/10 hover:text-white'}`}
              aria-pressed={layoutOrientation === 'horizontal'}
            >
              오른쪽
            </button>
          </div>
        )}
      </div>
      {linkValidationError ? (
        <div className="pointer-events-none absolute top-4 right-6 z-[1300]">
          <div className="pointer-events-auto rounded-lg border border-red-400/60 bg-red-900/80 px-3 py-2 text-xs font-medium text-red-100 shadow-lg">
            {linkValidationError}
          </div>
        </div>
      ) : null}
      {/* 창 드래그 핸들 - 중앙 최상단 */}
      <div
        className="absolute top-2 left-1/2 z-[1300] -translate-x-1/2 cursor-grab active:cursor-grabbing"
        style={{ WebkitAppRegion: 'drag' }}
      >
        <div className="flex h-8 w-40 items-center justify-between rounded-full bg-black/60 backdrop-blur-sm border border-black/50 shadow-lg hover:bg-black/80 transition-colors px-3">
          {/* 왼쪽: 드래그 점들 */}
          <div className="flex space-x-1">
            <div className="h-1 w-1 rounded-full bg-white/60"></div>
            <div className="h-1 w-1 rounded-full bg-white/60"></div>
            <div className="h-1 w-1 rounded-full bg-white/60"></div>
          </div>

          {/* 오른쪽: 닫기 버튼 */}
          <button
            className="group flex h-5 w-5 items-center justify-center rounded-full bg-black/60 border border-gray-500/60 hover:bg-white/80 hover:shadow-xl hover:shadow-white/40 hover:scale-110 transition-all duration-200"
            style={{ WebkitAppRegion: 'no-drag' }}
            onClick={() => {
              if (process.env.NODE_ENV === 'development') {
                // 개발 중 동작 여부 확인용
                // eslint-disable-next-line no-console
                console.log('[Jarvis] Drag handle close requested');
              }

              const api = typeof window !== 'undefined' ? window.jarvisAPI : null;

              const hideWindow = () => {
                if (process.env.NODE_ENV === 'development') {
                  // eslint-disable-next-line no-console
                  console.log('[Jarvis] hideWindow fallback triggered');
                }
                try {
                  if (api && typeof api.toggleWindow === 'function') {
                    api.toggleWindow();
                    return;
                  }
                } catch (toggleError) {
                  // Ignore toggle errors and fall through to window.close fallback.
                }

                if (typeof window !== 'undefined' && typeof window.close === 'function') {
                  window.close();
                }
              };

              try {
                const closeFn = api?.windowControls?.close;
                if (typeof closeFn === 'function') {
                  const maybeResult = closeFn();
                  if (process.env.NODE_ENV === 'development') {
                    const tag = '[Jarvis] windowControls.close result';
                    if (maybeResult && typeof maybeResult.then === 'function') {
                      maybeResult.then((response) => {
                        // eslint-disable-next-line no-console
                        console.log(tag, response);
                      }).catch((err) => {
                        // eslint-disable-next-line no-console
                        console.log(`${tag} (rejected)`, err);
                      });
                    } else {
                      // eslint-disable-next-line no-console
                      console.log(tag, maybeResult);
                    }
                  }

                  if (maybeResult && typeof maybeResult.then === 'function') {
                    maybeResult
                      .then((response) => {
                        if (process.env.NODE_ENV === 'development') {
                          // eslint-disable-next-line no-console
                          console.log('[Jarvis] close response (async)', response, response?.error);
                        }
                        if (!response?.success) {
                          hideWindow();
                        }
                      })
                      .catch(() => hideWindow());
                    return;
                  }

                  if (!maybeResult?.success) {
                    hideWindow();
                  }
                  return;
                }
              } catch (error) {
                hideWindow();
                return;
              }

              hideWindow();
            }}
            onMouseDown={(e) => e.stopPropagation()}
          >
            <svg
              className="h-3 w-3 text-white group-hover:text-black"
              fill="none"
              stroke="currentColor"
              viewBox="0 0 24 24"
            >
              <path
                strokeLinecap="round"
                strokeLinejoin="round"
                strokeWidth={2}
                d="M6 18L18 6M6 6l12 12"
              />
            </svg>
          </button>
        </div>
      </div>

      {isTreeSyncing && !initializingTree ? (
        <div className="pointer-events-none absolute bottom-6 right-6 z-[1200] rounded-full bg-slate-900/80 px-3 py-1 text-[11px] font-medium text-slate-100 shadow-lg">
          자동 저장 중...
        </div>
      ) : null}

      {/* 트리2 뷰 (Force-Directed) */}
      {viewMode === 'tree2' && showBootstrapChat && (
        <div
          className="pointer-events-none absolute"
          style={{
            left: '50%',
            top: '50%',
            transform: 'translate(-50%, -50%)',
            width: 600,
            height: 640,
            zIndex: 1000,
          }}
          data-interactive-zone="true"
        >
          <div className="pointer-events-auto" style={{ width: '100%', height: '100%' }}>
            <NodeAssistantPanel
              node={{ id: '__bootstrap__', keyword: '', fullText: '' }}
              color={d3.schemeCategory10[0]}
              onSizeChange={() => { }}
              onSecondQuestion={() => { }}
              onPlaceholderCreate={() => { }}
              questionService={questionService.current}
              initialConversation={getInitialConversationForNode('__bootstrap__')}
              onConversationChange={(messages) => handleConversationChange('__bootstrap__', messages)}
              nodeSummary={{ label: '첫 노드', intro: '첫 노드를 생성하세요.', bullets: [] }}
              isRootNode={true}
              bootstrapMode={true}
              onBootstrapFirstSend={handleBootstrapSubmit}
              onPanZoomGesture={forwardPanZoomGesture}
              nodeScaleFactor={nodeScaleFactor}
            />
          </div>
        </div>
      )}
      {viewMode === 'tree2' && (
        <ForceDirectedTree
          data={data}
          dimensions={dimensions}
          onNodeClick={handleNodeClickForAssistant}
          onNodeRemove={removeNodeAndDescendants}
<<<<<<< HEAD
<<<<<<< HEAD
          treeId={activeTreeId}
          userId={user?.id}
=======
=======
          onMemoCreate={handleMemoCreate}
          onMemoUpdate={handleMemoUpdate}
>>>>>>> 3ebe9641
          questionService={questionService.current}
          getInitialConversation={getInitialConversationForNode}
          onConversationChange={handleConversationChange}
          onRequestAnswer={handleRequestAnswer}
          onAnswerComplete={handleAnswerComplete}
          onAnswerError={handleAnswerError}
          onSecondQuestion={handleSecondQuestion}
          onPlaceholderCreate={handlePlaceholderCreate}
>>>>>>> 8894695ccd073d7726a9f25dbeda189d1ce394bb
        />
      )}

      {/* 차트 뷰 */}
      {viewMode === 'chart' && (
        <ChartView
          data={data}
          dimensions={dimensions}
          viewTransform={viewTransform}
          nodeScaleFactor={nodeScaleFactor}
        />
      )}

      {/* 트리1 뷰 */}
      {viewMode === 'tree1' && showBootstrapChat && rootDragHandlePosition && overlayElement && (
        <div
          className="pointer-events-none absolute"
          style={{
            left: `${rootDragHandlePosition.x}px`,
            top: `${rootDragHandlePosition.y}px`,
            transform: 'translate(-50%, 48px)',
            width: 600,
            height: 640,
            zIndex: 1000,
          }}
          data-interactive-zone="true"
        >
          <div className="pointer-events-auto" style={{ width: '100%', height: '100%' }}>
            <NodeAssistantPanel
              node={{ id: '__bootstrap__', keyword: '', fullText: '' }}
              color={d3.schemeCategory10[0]}
              onSizeChange={() => { }}
              onSecondQuestion={() => { }}
              onPlaceholderCreate={() => { }}
              questionService={questionService.current}
              initialConversation={getInitialConversationForNode('__bootstrap__')}
              onConversationChange={(messages) => handleConversationChange('__bootstrap__', messages)}
              nodeSummary={{ label: '첫 노드', intro: '첫 노드를 생성하세요.', bullets: [] }}
              isRootNode={true}
              bootstrapMode={true}
              onBootstrapFirstSend={handleBootstrapSubmit}
              onPanZoomGesture={forwardPanZoomGesture}
              nodeScaleFactor={nodeScaleFactor}
            />
          </div>
        </div>
      )}
      
      {viewMode === 'tree1' && (
        <svg
          ref={svgRef}
          width="100%"
          height="100%"
          viewBox={`0 0 ${dimensions.width} ${dimensions.height}`}
          preserveAspectRatio="none"
          data-interactive-zone="true"
          style={{
            background: 'linear-gradient(135deg, rgba(0, 0, 0, 0.12), rgba(0, 0, 0, 0.18))',
            // 줌/팬 입력을 받기 위해 SVG에는 포인터 이벤트 활성화
            pointerEvents: 'auto',
            // SVG가 창틀 여유 공간까지 완전히 채우도록 설정
            position: 'absolute',
            top: 0,
            left: 0,
            right: 0,
            bottom: 0,
            width: '100vw',
            height: '100vh',
            margin: 0,
            padding: 0,
          }}
        >
          {/* Arrow marker definition */}
          <defs>
            <marker
              id="arrowhead"
              viewBox="0 -5 10 10"
              refX={8}
              refY={0}
              markerWidth={6}
              markerHeight={6}
              orient="auto"
            >
              <path d="M0,-5L10,0L0,5" fill="rgba(0,0,0,0.55)" />
            </marker>
          </defs>

          {/* Links */}

          <g
            ref={contentGroupRef}
            key={`${dimensions.width}x${dimensions.height}`}
            transform={`translate(${viewTransform.x}, ${viewTransform.y}) scale(${viewTransform.k})`}
            style={{ opacity: isResizing ? 0.999 : 1 }}
          >
            <g className="links" style={{ pointerEvents: 'none' }}>
              <AnimatePresence>
                {links
                  // TreeLayoutService에서 이미 정렬된 링크 사용
                  .map((link, index) => {
                    const sourceNode = nodes.find(n => n.id === link.source);
                    const targetNode = nodes.find(n => n.id === link.target);

                    if (!sourceNode || !targetNode) return null;

                    const isHorizontalLayout = layoutOrientation === 'horizontal';
                    const sourceX = sourceNode.x;
                    const sourceY = isHorizontalLayout ? sourceNode.y : sourceNode.y + 14 + 20;
                    const targetX = targetNode.x;
                    const targetY = targetNode.y;

                    const shouldAnimate = link.isNew;
                    const pathString = `M ${sourceX} ${sourceY} L ${targetX} ${targetY}`;

                    return (
                      <g key={`${String(link.source)}->${String(link.target)}`}>
                        {/* Neumorphism shadow for line */}
                        <motion.path
                          d={pathString}
                          stroke="#bebebe"
                          strokeOpacity={0.4}
                          strokeWidth={Math.sqrt(link.value || 1) * 1.5 + 2}
                          fill="none"
                          style={{
                            filter: 'blur(2px)',
                          }}
                          initial={{ pathLength: 0, opacity: 0 }}
                          animate={{ pathLength: 1, opacity: 1 }}
                          exit={{ pathLength: 0, opacity: 0 }}
                          transition={{
                            duration: 0.45,
                            ease: "easeInOut",
                            delay: index * 0.06
                          }}
                        />
                        {/* Main neumorphism line */}
                        <motion.path
                          d={pathString}
                          stroke="#e0e0e0"
                          strokeOpacity={0.9}
                          strokeWidth={Math.sqrt(link.value || 1) * 1.5}
                          fill="none"
                          markerEnd="url(#arrowhead)"
                          style={{
                            filter: 'drop-shadow(1px 1px 2px #bebebe) drop-shadow(-1px -1px 2px #ffffff)',
                          }}
                          initial={{ pathLength: 0, opacity: 0 }}
                          animate={{ pathLength: 1, opacity: 1 }}
                          exit={{ pathLength: 0, opacity: 0 }}
                          transition={{
                            duration: 0.45,
                            ease: "easeInOut",
                            delay: index * 0.06
                          }}
                        />
                      </g>
                    );
                  })}
              </AnimatePresence>
            </g>

            {/* Nodes - 최상위 레이어 */}
            <g
              className="nodes"
              style={{
                pointerEvents: 'auto',
                zIndex: 1000,
                isolation: 'isolate' // 새로운 stacking context 생성
              }}
            >
              {nodes.map((node, index) => {
                // Tree layout에서는 depth를 사용
                const nodeDepth = node.depth || 0;

                return (
                  <motion.g
                    key={node.id}
                    data-node-id={node.id}
                    initial={{ scale: 0, opacity: 0 }}
                    animate={{ scale: 1, opacity: 1 }}
                    transition={{
                      delay: index * 0.1,
                      type: "spring",
                      stiffness: 300,
                      damping: 25
                    }}
                    style={{
                      pointerEvents: 'auto',
                      zIndex: expandedNodeId === node.id ? 9999 : 1001 + index, // 확장된 노드는 최상위
                      position: 'relative'
                    }}
                    data-interactive-zone="true"
                  >
                    <TreeNode
                      node={node}
                      position={{ x: node.x || 0, y: node.y || 0 }}
                      color={colorScheme(nodeDepth)}
                      onDrag={handleDrag}
                      onNodeClick={handleNodeClickForAssistant}
                      isExpanded={expandedNodeId === node.id}
                      onSecondQuestion={handleSecondQuestion}
                      onPlaceholderCreate={handlePlaceholderCreate}
                      questionService={questionService.current}
                      initialConversation={getInitialConversationForNode(node.id)}
                      onConversationChange={(messages) => handleConversationChange(node.id, messages)}
                      onRequestAnswer={handleRequestAnswer}
                      onAnswerComplete={handleAnswerComplete}
                      onAnswerError={handleAnswerError}
                      onRemoveNode={removeNodeAndDescendants}
                      hasChildren={(childrenByParent.get(node.id) || []).length > 0}
                      isCollapsed={collapsedNodeIds.has(node.id)}
                      onToggleCollapse={toggleCollapse}
                      viewTransform={viewTransform}
                      overlayElement={overlayElement}
                      onCloseNode={() => handleCloseNode(node.id)}
                      onPanZoomGesture={forwardPanZoomGesture}
                      nodeScaleFactor={nodeScaleFactor}
                    />
                  </motion.g>
                );
              })}
            </g>
          </g>
        </svg>
      )}

      {/* 디버그 패널 제거됨 */}
      <div
        ref={overlayContainerRef}
        className="pointer-events-none absolute inset-0 z-10"
        style={{ overflow: 'visible' }}
      />
    </div>
  );
};

export default HierarchicalForceTree;<|MERGE_RESOLUTION|>--- conflicted
+++ resolved
@@ -401,10 +401,6 @@
         return;
       }
 
-      if (node.nodeType === 'memo') {
-        return;
-      }
-
       const baseConversation = sanitizeConversationMessages(node.conversation);
       const fallbackConversation = baseConversation.length
         ? baseConversation
@@ -788,7 +784,6 @@
       });
 
       const normalizedNodes = data.nodes.map((node) => {
-        const isMemoNode = node.nodeType === 'memo';
         const parentId = parentByChild.get(node.id) || null;
         const createdAt = node.createdAt || Date.now();
         const baseQuestion = typeof node.question === 'string' && node.question.trim()
@@ -797,40 +792,25 @@
         const baseAnswer = typeof node.answer === 'string' && node.answer.trim()
           ? node.answer.trim()
           : node.questionData?.answer || node.fullText || null;
-        const normalizedConversation = isMemoNode
-          ? []
-          : sanitizeConversationMessages(conversationStoreRef.current.get(node.id));
-        const conversation = isMemoNode
-          ? []
-          : (normalizedConversation.length
-            ? normalizedConversation
-            : buildFallbackConversation(baseQuestion, baseAnswer));
-        const memoPayload = isMemoNode
-          ? {
-            title: node.memo?.title || node.keyword || '',
-            content: node.memo?.content || node.fullText || '',
-          }
-          : null;
+        const normalizedConversation = sanitizeConversationMessages(
+          conversationStoreRef.current.get(node.id)
+        );
+        const conversation = normalizedConversation.length
+          ? normalizedConversation
+          : buildFallbackConversation(baseQuestion, baseAnswer);
 
         return {
           id: node.id,
-          keyword: isMemoNode
-            ? (memoPayload?.title || node.keyword || null)
-            : (node.keyword || null),
-          fullText: isMemoNode
-            ? (memoPayload?.content || '')
-            : (node.fullText || ''),
-          question: isMemoNode ? null : baseQuestion,
-          answer: isMemoNode ? null : baseAnswer,
-          status: isMemoNode ? 'memo' : (node.status || 'answered'),
+          keyword: node.keyword || null,
+          fullText: node.fullText || '',
+          question: baseQuestion,
+          answer: baseAnswer,
+          status: node.status || 'answered',
           createdAt,
           updatedAt: Date.now(),
           parentId,
           conversation,
           questionData: node.questionData,
-          nodeType: node.nodeType || null,
-          memoParentId: node.memoParentId || null,
-          memo: memoPayload,
         };
       });
 
@@ -1109,12 +1089,6 @@
   };
 
   const setConversationForNode = useCallback((nodeId, messages) => {
-    const nodeSnapshot = dataRef.current?.nodes?.find((candidate) => candidate.id === nodeId);
-    if (nodeSnapshot && nodeSnapshot.nodeType === 'memo') {
-      conversationStoreRef.current.delete(nodeId);
-      return;
-    }
-
     const normalized = Array.isArray(messages)
       ? messages.map((message) => ({ ...message }))
       : [];
@@ -1593,102 +1567,6 @@
       collapseAssistantPanel();
     }
   };
-
-  const handleMemoCreate = useCallback((parentNodeId) => {
-    const parentExists = dataRef.current?.nodes?.some((node) => node.id === parentNodeId);
-    if (!parentExists) {
-      return null;
-    }
-
-    const timestamp = Date.now();
-    const memoId = createClientGeneratedId('memo');
-    const parentNode = dataRef.current?.nodes?.find((node) => node.id === parentNodeId);
-    const defaultTitle = parentNode?.keyword
-      ? `${parentNode.keyword} 메모`
-      : '새 메모';
-
-    setData((prev) => ({
-      ...prev,
-      nodes: [
-        ...prev.nodes,
-        {
-          id: memoId,
-          nodeType: 'memo',
-          memoParentId: parentNodeId,
-          keyword: defaultTitle,
-          fullText: '',
-          memo: {
-            title: defaultTitle,
-            content: '',
-          },
-          createdAt: timestamp,
-          updatedAt: timestamp,
-          conversation: [],
-        },
-      ],
-      links: [
-        ...prev.links,
-        {
-          source: parentNodeId,
-          target: memoId,
-          value: 0.6,
-          relationship: 'memo',
-        },
-      ],
-    }));
-
-    return memoId;
-  }, [createClientGeneratedId]);
-
-  const handleMemoUpdate = useCallback((memoId, updates = {}) => {
-    if (!memoId) {
-      return;
-    }
-
-    setData((prev) => {
-      let hasChanged = false;
-
-      const nextNodes = prev.nodes.map((node) => {
-        if (node.id !== memoId) {
-          return node;
-        }
-
-        const currentMemo = node.memo || { title: '', content: '' };
-        const nextTitle = typeof updates.title === 'string' ? updates.title : currentMemo.title;
-        const nextContent = typeof updates.content === 'string' ? updates.content : currentMemo.content;
-
-        if (nextTitle === currentMemo.title && nextContent === currentMemo.content) {
-          return node;
-        }
-
-        hasChanged = true;
-
-        return {
-          ...node,
-          memo: {
-            title: nextTitle,
-            content: nextContent,
-          },
-          keyword: node.nodeType === 'memo'
-            ? (nextTitle || node.keyword || '').slice(0, 48)
-            : node.keyword,
-          fullText: node.nodeType === 'memo'
-            ? (nextContent || '')
-            : node.fullText,
-          updatedAt: Date.now(),
-        };
-      });
-
-      if (!hasChanged) {
-        return prev;
-      }
-
-      return {
-        ...prev,
-        nodes: nextNodes,
-      };
-    });
-  }, []);
 
   // 노드 클릭 핸들러
   const handleNodeClick = (nodeId) => {
@@ -2558,15 +2436,8 @@
           dimensions={dimensions}
           onNodeClick={handleNodeClickForAssistant}
           onNodeRemove={removeNodeAndDescendants}
-<<<<<<< HEAD
-<<<<<<< HEAD
           treeId={activeTreeId}
           userId={user?.id}
-=======
-=======
-          onMemoCreate={handleMemoCreate}
-          onMemoUpdate={handleMemoUpdate}
->>>>>>> 3ebe9641
           questionService={questionService.current}
           getInitialConversation={getInitialConversationForNode}
           onConversationChange={handleConversationChange}
@@ -2575,7 +2446,6 @@
           onAnswerError={handleAnswerError}
           onSecondQuestion={handleSecondQuestion}
           onPlaceholderCreate={handlePlaceholderCreate}
->>>>>>> 8894695ccd073d7726a9f25dbeda189d1ce394bb
         />
       )}
 
