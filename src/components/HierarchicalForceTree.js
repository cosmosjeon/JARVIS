--- conflicted
+++ resolved
@@ -540,16 +540,10 @@
         {/* Links */}
         <g transform={`translate(${viewTransform.x}, ${viewTransform.y})`}>
           <g className="links">
-<<<<<<< HEAD
             <AnimatePresence>
               {links
                 // TreeLayoutService에서 이미 정렬된 링크 사용
                 .map((link, index) => {
-=======
-            {links
-              // TreeLayoutService에서 이미 정렬된 링크 사용
-              .map((link) => {
->>>>>>> dbaa7ce9
                 const sourceNode = nodes.find(n => n.id === link.source);
                 const targetNode = nodes.find(n => n.id === link.target);
 
@@ -558,7 +552,6 @@
                 const shouldAnimate = link.isNew;
                 const pathString = `M ${sourceNode.x} ${sourceNode.y} L ${targetNode.x} ${targetNode.y}`;
 
-<<<<<<< HEAD
                   return (
                     <motion.path
                       key={`${link.source}-${link.target}-${index}`}
@@ -583,26 +576,6 @@
                   );
                 })}
             </AnimatePresence>
-=======
-                return (
-                  <motion.path
-                    key={link.key}
-                    d={pathString}
-                    stroke="rgba(148, 163, 184, 0.55)"
-                    strokeOpacity={0.8}
-                    strokeWidth={Math.sqrt(link.value || 1) * 1.5}
-                    fill="none"
-                    markerEnd="url(#arrowhead)"
-                    initial={shouldAnimate ? { pathLength: 0 } : false}
-                    animate={{ pathLength: 1 }}
-                    transition={shouldAnimate ? { duration: 1.5, ease: 'easeInOut' } : { duration: 0 }}
-                    style={{
-                      filter: 'drop-shadow(0px 12px 28px rgba(15,23,42,0.32))'
-                    }}
-                  />
-                );
-              })}
->>>>>>> dbaa7ce9
           </g>
 
           {/* Nodes */}
