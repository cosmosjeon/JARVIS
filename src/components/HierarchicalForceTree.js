--- conflicted
+++ resolved
@@ -55,7 +55,6 @@
   const questionService = useRef(new QuestionService());
   const conversationStoreRef = useRef(new Map());
   const pendingTreeIdRef = useRef(null);
-<<<<<<< HEAD
   const zoomBehaviourRef = useRef(null);
   const pendingFocusNodeIdRef = useRef(null);
   const expandTimeoutRef = useRef(null);
@@ -66,9 +65,6 @@
     startY: 0,
     moved: false,
   });
-=======
-  const treeLibrarySyncRef = useRef(new Map());
->>>>>>> 9737b9ec
 
   const sessionInfo = useMemo(() => {
     if (typeof window === 'undefined') {
