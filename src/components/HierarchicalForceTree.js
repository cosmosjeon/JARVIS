--- conflicted
+++ resolved
@@ -21,11 +21,7 @@
   const animationRef = useRef(null);
   const questionService = useRef(new QuestionService());
   const conversationStoreRef = useRef(new Map());
-<<<<<<< HEAD
   const linkKeysRef = useRef(new Set());
-=======
-  const hasCleanedQ2Ref = useRef(false);
->>>>>>> 0e41f4e4
 
   // Color scheme for different levels
   const colorScheme = d3.scaleOrdinal(d3.schemeCategory10);
