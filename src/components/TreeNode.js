import React, { useCallback, useEffect, useMemo, useRef, useState } from 'react';
import { createPortal } from 'react-dom';
import { motion } from 'framer-motion';
import NodeAssistantPanel, { PANEL_SIZES } from './NodeAssistantPanel';
import { createTreeNodeSummary, isTreeRootNode } from '../services/TreeSummaryService';

const selectPanelSize = (conversation) => {
  if (!Array.isArray(conversation)) {
    return PANEL_SIZES.compact;
  }

  const hasAssistantReply = conversation.some((message) => message.role === 'assistant');
  return hasAssistantReply ? PANEL_SIZES.expanded : PANEL_SIZES.compact;
};

const TreeNode = ({
  node,
  position,
  color,
  onDrag,
  onNodeClick,
  isExpanded,
  onSecondQuestion,
  onPlaceholderCreate,
  questionService,
  initialConversation = [],
  onConversationChange = () => { },
  onRemoveNode,
  hasChildren = false,
  isCollapsed = false,
  onToggleCollapse,
  viewTransform = { x: 0, y: 0, k: 1 },
  overlayElement = null,
}) => {
  const [isHovered, setIsHovered] = useState(false);

  const wrapText = (text, maxWidth) => {
    const words = text.split(' ');
    const lines = [];
    let currentLine = [];
    let currentWidth = 0;

    words.forEach(word => {
      const wordWidth = word.length * 7; // Slightly larger for horizontal layout
      if (currentWidth + wordWidth < maxWidth && currentLine.length < 10) {
        currentLine.push(word);
        currentWidth += wordWidth + 7;
      } else {
        if (currentLine.length > 0) {
          lines.push(currentLine.join(' '));
          currentLine = [word];
          currentWidth = wordWidth;
        }
      }
    });

    if (currentLine.length > 0) {
      lines.push(currentLine.join(' '));
    }

    return lines.slice(0, 3); // Fewer lines for horizontal layout
  };

  // Create hover text: for question nodes, show full question; otherwise concise (<= 4 words)
  const summarizeForHover = (currentNode) => {
    const limitWords = (text, maxWords = 4) =>
      (text || '')
        .toString()
        .trim()
        .split(/\s+/)
        .slice(0, maxWords)
        .join(' ');

    // If node has questionData, prefer full question on hover
    if (currentNode.questionData && typeof currentNode.questionData.question === 'string') {
      const q = currentNode.questionData.question.trim();
      if (q) return q;
    }

    if (currentNode.keyword && currentNode.keyword.trim()) {
      return limitWords(currentNode.keyword, 4);
    }

    if (currentNode.fullText && currentNode.fullText.trim()) {
      const stopwords = new Set([
        'the', 'a', 'an', 'and', 'or', 'but', 'of', 'to', 'in', 'on', 'for', 'with', 'is', 'are', 'was', 'were', 'be', 'as', 'by', 'at', 'from', 'that', 'this', 'it'
      ]);
      const tokens = currentNode.fullText
        .replace(/[.,\/#!$%^&*;:{}=_`~()\[\]\-]/g, ' ')
        .split(/\s+/)
        .filter(Boolean);
      const pruned = tokens.filter((t) => !stopwords.has(t.toLowerCase()) && t.length > 1);
      const candidate = limitWords(pruned.join(' '), 4);
      return candidate || limitWords(tokens.join(' '), 4);
    }

    return limitWords(currentNode.id || '', 4);
  };

  // Calculate dimensions to fit text properly
  const keywordLength = (node.keyword || node.id).length;
  const baseWidth = Math.max(54, keywordLength * 9 + 20);
  const baseHeight = 30;
  const hoverText = summarizeForHover(node);
  const charUnit = 9;
  const sidePadding = 24;
  const computedHoverWidth = Math.max(54, hoverText.length * charUnit + sidePadding);
  const hoverWidth = Math.max(Math.ceil(baseWidth * 1.35), computedHoverWidth);
  // Only expand horizontally on hover; keep height unchanged
  const hoverHeight = baseHeight;
  const [chatSize, setChatSize] = useState(() => selectPanelSize(initialConversation));
  const borderRadius = 8; // Fixed border radius

  // Determine current display mode
  const displayMode = isExpanded ? 'chat' : (isHovered ? 'hover' : 'normal');

  // Calculate current dimensions
  const currentWidth = displayMode === 'chat' ? chatSize.width : displayMode === 'hover' ? hoverWidth : baseWidth;
  const currentHeight = displayMode === 'chat' ? chatSize.height : displayMode === 'hover' ? hoverHeight : baseHeight;
  const rectFill = displayMode === 'chat'
    ? 'rgba(15, 23, 42, 0.85)' // 더 진한 색상으로 변경
    : 'rgba(148, 163, 184, 0.22)';
  const rectStroke = displayMode === 'chat'
    ? 'rgba(255, 255, 255, 0.6)' // 더 진한 테두리로 변경
    : 'rgba(255, 255, 255, 0.18)';
  const rectStrokeWidth = displayMode === 'chat' ? 2 : 1;

  // Hover delete icon sizing (scaled to 80%)
  const deleteIconScale = 0.8;
  const deleteIconRadius = 10 * deleteIconScale;
  const deleteIconFontSize = 12 * deleteIconScale;
  const deleteIconStrokeWidth = 1.5 * deleteIconScale;

  // Prevent rapid double toggles to avoid race with layout animation
  const lastToggleTsRef = useRef(0);
  const handleTogglePointer = useCallback((e) => {
    if (e) {
      e.preventDefault();
      e.stopPropagation();
      if (e.nativeEvent && typeof e.nativeEvent.stopImmediatePropagation === 'function') {
        e.nativeEvent.stopImmediatePropagation();
      }
    }
    if (typeof onToggleCollapse !== 'function') return;
    const now = Date.now();
    if (now - lastToggleTsRef.current < 250) return; // debounce
    lastToggleTsRef.current = now;
    onToggleCollapse(node.id);
  }, [onToggleCollapse, node.id]);

  useEffect(() => {
    if (!isExpanded || !onNodeClick) return undefined;

    const handleKeyDown = (event) => {
      if (event.key === 'Escape') {
        event.preventDefault();
        onNodeClick({ type: 'dismiss' });
      }
    };

    window.addEventListener('keydown', handleKeyDown);
    return () => window.removeEventListener('keydown', handleKeyDown);
  }, [isExpanded, onNodeClick]);

  useEffect(() => {
    const preferredSize = selectPanelSize(initialConversation);
    setChatSize((current) => (current === preferredSize ? current : preferredSize));
  }, [initialConversation, isExpanded]);

  const handlePanelSizeChange = useCallback((size) => {
    setChatSize(size);
  }, []);

  const memoizedSummary = useMemo(() => createTreeNodeSummary(node), [node]);
  const memoizedIsRoot = useMemo(() => isTreeRootNode(node), [node]);
  const nodePosition = position || { x: 0, y: 0 };

  const normalizedTransform = useMemo(() => {
    if (!viewTransform || typeof viewTransform !== 'object') {
      return { x: 0, y: 0, k: 1 };
    }
    const { x = 0, y = 0, k = 1 } = viewTransform;
    return { x, y, k: Number.isFinite(k) && k > 0 ? k : 1 };
  }, [viewTransform]);

  const shouldUsePortal = displayMode === 'chat' && overlayElement;

  const portalContent = useMemo(() => {
    if (!shouldUsePortal) return null;

    const nodeX = nodePosition.x || 0;
    const nodeY = nodePosition.y || 0;
    const screenX = normalizedTransform.x + nodeX * normalizedTransform.k;
    const screenY = normalizedTransform.y + nodeY * normalizedTransform.k;

    return createPortal(
      <div
        style={{
          position: 'absolute',
          left: `${screenX}px`,
          top: `${screenY}px`,
          width: `${currentWidth}px`,
          height: `${currentHeight}px`,
          transform: 'translate(-50%, -50%)',
          pointerEvents: 'auto',
          zIndex: 1010,
          willChange: 'transform',
        }}
        data-node-id={node.id}
      >
        <div
          style={{
            width: '100%',
            height: '100%',
            pointerEvents: 'auto',
            position: 'relative',
            zIndex: 1000,
          }}
          onClick={(e) => {
            e.stopPropagation();
          }}
        >
          <NodeAssistantPanel
            node={node}
            color={color}
            onSizeChange={handlePanelSizeChange}
            onSecondQuestion={onSecondQuestion}
            onPlaceholderCreate={onPlaceholderCreate}
            questionService={questionService}
            initialConversation={initialConversation}
            onConversationChange={onConversationChange}
            nodeSummary={memoizedSummary}
            isRootNode={memoizedIsRoot}
          />
        </div>
      </div>,
      overlayElement,
    );
  }, [shouldUsePortal, overlayElement, normalizedTransform, nodePosition.x, nodePosition.y, currentWidth, currentHeight, node, color, handlePanelSizeChange, onSecondQuestion, onPlaceholderCreate, questionService, initialConversation, onConversationChange, memoizedSummary, memoizedIsRoot]);

  return (
    <>
      <g
        transform={`translate(${nodePosition.x || 0}, ${nodePosition.y || 0})`}
        style={{ cursor: isExpanded ? 'default' : 'pointer' }}
        onMouseEnter={() => setIsHovered(true)}
        onMouseLeave={() => setIsHovered(false)}
      >
      <motion.rect
        width={currentWidth}
        height={currentHeight}
        rx={borderRadius}
        ry={borderRadius}
        fill={rectFill}
        stroke={rectStroke}
        strokeWidth={rectStrokeWidth}
        style={{
          cursor: 'pointer',
<<<<<<< HEAD
          mixBlendMode: 'normal', // 투명 창에서 블렌드 모드 고정
          filter: 'none', // 투명 배경 잔상 방지를 위해 그림자 제거
=======
          mixBlendMode: 'normal', // 모든 노드에 normal 적용
          filter: displayMode === 'chat'
            ? 'drop-shadow(0 18px 42px rgba(15, 23, 42, 0.48))'
            : 'drop-shadow(0 8px 24px rgba(15, 23, 42, 0.32))',
          opacity: shouldUsePortal ? 0 : 1,
          pointerEvents: shouldUsePortal ? 'none' : 'auto',
>>>>>>> dfd4aab0
        }}
        onClick={(e) => {
          if (isExpanded) {
            return;
          }
          e.stopPropagation();
          onNodeClick && onNodeClick(node);
        }}
        animate={{
          x: -currentWidth / 2,
          y: -currentHeight / 2,
          width: currentWidth,
          height: currentHeight,
        }}
        transition={{
          type: 'spring',
          stiffness: 260,
          damping: 24,
          duration: 0.25,
        }}
      />

      {displayMode === 'chat' ? (
        shouldUsePortal ? null : (
        <foreignObject
          x={-currentWidth / 2}
          y={-currentHeight / 2}
          width={currentWidth}
          height={currentHeight}
          style={{
            overflow: 'hidden',
            position: 'relative',
            pointerEvents: 'auto',
            zIndex: 1000
          }}
        >
          <div
            style={{
              width: '100%',
              height: '100%',
              pointerEvents: 'auto',
              position: 'relative',
              zIndex: 1000
            }}
            onClick={(e) => {
              // foreignObject 내부 클릭 이벤트가 제대로 전파되도록 함
              e.stopPropagation();
            }}
          >
            <NodeAssistantPanel
              node={node}
              color={color}
              onSizeChange={handlePanelSizeChange}
              onSecondQuestion={onSecondQuestion}
              onPlaceholderCreate={onPlaceholderCreate}
              questionService={questionService}
              initialConversation={initialConversation}
              onConversationChange={onConversationChange}
              nodeSummary={memoizedSummary}
              isRootNode={memoizedIsRoot}
            />
          </div>
        </foreignObject>
        )
      ) : (
        <motion.text
          textAnchor="middle"
          dominantBaseline="central"
          fontSize={displayMode === 'hover' ? 12 : 12}
          fontFamily="Arial, sans-serif"
          fontWeight="bold"
          fill="#000"
          style={{ pointerEvents: 'none' }}
          transition={{ duration: 0.15 }}
        >
          {displayMode === 'hover' ? hoverText : (node.keyword || node.id)}
        </motion.text>
      )}

      {isHovered && !isExpanded && typeof onRemoveNode === 'function' && (
        <g
          transform={`translate(${currentWidth / 2 - 12}, 0)`}
          onClick={(e) => {
            e.stopPropagation();
            onRemoveNode(node.id);
          }}
          style={{ cursor: 'pointer' }}
        >
          <circle
            r={deleteIconRadius}
            fill="rgba(239, 68, 68, 0.95)"
            stroke="rgba(255, 255, 255, 0.9)"
            strokeWidth={deleteIconStrokeWidth}
          />
          <text
            textAnchor="middle"
            dominantBaseline="central"
            fontFamily="Arial, sans-serif"
            fontSize={deleteIconFontSize}
            fontWeight="bold"
            fill="#000"
          >
            ×
          </text>
          <title>노드 제거</title>
        </g>
      )}

      {/* Subtree collapse/expand toggle */}
      {hasChildren && !isExpanded && typeof onToggleCollapse === 'function' && (
        <g
          transform={`translate(0, ${currentHeight / 2 + 14})`}
          onClick={handleTogglePointer}
          onMouseDown={handleTogglePointer}
          onPointerDown={handleTogglePointer}
          onTouchStart={handleTogglePointer}
          style={{ cursor: 'pointer', pointerEvents: 'auto' }}
          role="button"
          aria-label={isCollapsed ? '하위 노드 펼치기' : '하위 노드 접기'}
          data-node-toggle="true"
        >
          <rect
            x={-10}
            y={-10}
            width={20}
            height={20}
            rx={4}
            ry={4}
            fill="rgba(148, 163, 184, 0.3)"
            stroke="rgba(255,255,255,0.6)"
            strokeWidth={1}
            data-node-toggle="true"
          />
          {/* Icon: collapsed => vertical chevron (˅), expanded => vertical chevron (˄) */}
          {isCollapsed ? (
            <path
              d="M -4 -1 L 0 3 L 4 -1"
              fill="none"
              stroke="rgba(255,255,255,0.95)"
              strokeWidth={2}
              strokeLinecap="round"
              strokeLinejoin="round"
              data-node-toggle="true"
            />
          ) : (
            <path
              d="M -4 1 L 0 -3 L 4 1"
              fill="none"
              stroke="rgba(255,255,255,0.95)"
              strokeWidth={2}
              strokeLinecap="round"
              strokeLinejoin="round"
              data-node-toggle="true"
            />
          )}
          <title>{isCollapsed ? '하위 노드 펼치기' : '하위 노드 접기'}</title>
        </g>
      )}
      </g>
      {portalContent}
    </>
  );
};

export default TreeNode;<|MERGE_RESOLUTION|>--- conflicted
+++ resolved
@@ -256,17 +256,8 @@
         strokeWidth={rectStrokeWidth}
         style={{
           cursor: 'pointer',
-<<<<<<< HEAD
           mixBlendMode: 'normal', // 투명 창에서 블렌드 모드 고정
           filter: 'none', // 투명 배경 잔상 방지를 위해 그림자 제거
-=======
-          mixBlendMode: 'normal', // 모든 노드에 normal 적용
-          filter: displayMode === 'chat'
-            ? 'drop-shadow(0 18px 42px rgba(15, 23, 42, 0.48))'
-            : 'drop-shadow(0 8px 24px rgba(15, 23, 42, 0.32))',
-          opacity: shouldUsePortal ? 0 : 1,
-          pointerEvents: shouldUsePortal ? 'none' : 'auto',
->>>>>>> dfd4aab0
         }}
         onClick={(e) => {
           if (isExpanded) {
