import React, { useEffect, useMemo, useRef, useState } from 'react';
import AssistantPanelHeader from 'features/tree/ui/components/node-assistant/AssistantPanelHeader';
import ChatAttachmentPreviewList from 'features/chat/components/ChatAttachmentPreviewList';
import ChatMessageList from 'features/chat/components/ChatMessageList';
import ProviderDropdown from 'features/chat/components/ProviderDropdown';
import { useFileDropZone } from 'shared/hooks/useFileDropZone';
import { ChatStatus } from 'features/chat/models/message';
import { DEFAULT_CHAT_PANEL_STYLES } from 'features/chat/constants/panelStyles';
import {
  PromptInput,
  PromptInputButton,
  PromptInputSubmit,
  PromptInputTextarea,
  PromptInputToolbar,
} from 'shared/ui/shadcn-io/ai/prompt-input';
import { AttachmentDropOverlay } from 'shared/ui/AttachmentDropOverlay';
import { cn } from 'shared/utils';
import {
  DEFAULT_AGENT_RESPONSE_TIMEOUT_MS,
  LONG_RESPONSE_NOTICE_DELAY_MS,
  LONG_RESPONSE_REMINDER_DELAY_MS,
} from 'shared/constants/agentTimeouts';
import { Globe, Paperclip, Lightbulb } from 'lucide-react';

const MODEL_LABELS = {
  'gpt-5': 'GPT-5',
  'gpt-4o': 'GPT-4o',
  'gpt-4o-mini': 'GPT-4o mini',
  'gpt-4.1-mini': 'GPT-4.1 mini',
  'gemini-2.5-pro': 'Gemini 2.5 Pro',
  'gemini-1.5-flash': 'Gemini 1.5 Flash',
  'gemini-1.5-pro': 'Gemini 1.5 Pro',
  'claude-sonnet-4-5': 'Claude 4.5 Sonnet',
};

const formatModelLabel = (value) => {
  if (!value) {
    return null;
  }
  const normalized = value.toLowerCase();
  if (MODEL_LABELS[value]) {
    return MODEL_LABELS[value];
  }
  if (MODEL_LABELS[normalized]) {
    return MODEL_LABELS[normalized];
  }
  if (normalized.startsWith('gpt-5')) return 'GPT-5';
  if (normalized.startsWith('gpt-4o-mini')) return 'GPT-4o mini';
  if (normalized.startsWith('gpt-4o')) return 'GPT-4o';
  if (normalized.startsWith('gpt-4.1')) return 'GPT-4.1 mini';
  if (normalized.includes('gemini')) return 'Gemini';
  if (normalized.includes('claude')) return 'Claude';
  return value;
};

const formatProviderLabel = (value) => {
  if (!value) {
    return null;
  }
  const normalized = value.toLowerCase();
  if (normalized === 'openai') return 'OpenAI';
  if (normalized === 'gemini') return 'Gemini';
  if (normalized === 'claude') return 'Claude';
  if (normalized === 'auto') return 'Smart Auto';
  return value.replace(/^\w/, (char) => char.toUpperCase());
};

const NodeAssistantPanelView = ({
  panelRef,
  panelStyles,
  theme,
  summary,
  node,
  bootstrapMode,
  disableNavigation,
  onCloseNode,
  onPanZoomGesture,
  registerMessageContainer,
  messages,
  handleRetryMessage,
  handleCopyMessage,
  spinningMap = {},
  attachments = [],
  onAttachmentRemove = () => { },
  onClearAttachments = () => { },
  onAttachmentFiles = () => { },
  isAttachmentUploading = false,
  handleHighlightToggle,
  isHighlightMode,
  placeholderNotice,
  composerRef,
  composerValue,
  onComposerChange,
  onComposerPaste,
  handleKeyDown,
  handleCompositionStart,
  handleCompositionEnd,
  handleFormSubmit,
  handleSendClick,
  panelWheelHandler,
  isSendDisabled,
  showHeaderControls = true,
  selectedProvider,
  selectedModel,
  providerOptions,
  setSelectedProvider,
  webSearchEnabled,
  setWebSearchEnabled,
  reasoningEnabled,
  setReasoningEnabled,
  autoSelectionPreview,
  lastAutoSelection,
}) => {
  const fileInputRef = useRef(null);
  const [slowResponseNotice, setSlowResponseNotice] = useState(null);

  const resolvedPanelStyles = useMemo(
    () => ({
      ...DEFAULT_CHAT_PANEL_STYLES,
      ...(panelStyles || {}),
    }),
    [panelStyles],
  );

  const subtleTextColor = resolvedPanelStyles.subtleTextColor;
  const isDarkTheme = theme === 'dark';
  const isGlassTheme = theme === 'glass';
  const isStreaming = useMemo(
    () => messages.some((message) => {
      const status = message?.status;
      return status === ChatStatus.Pending || status === ChatStatus.Typing;
    }),
    [messages],
  );

  useEffect(() => {
    if (!isStreaming) {
      setSlowResponseNotice(null);
      return undefined;
    }

    if (typeof window === 'undefined') {
      return undefined;
    }

    const timers = [];
    timers.push(
      window.setTimeout(
        () => setSlowResponseNotice('AI가 답변을 정리 중입니다. 잠시만 기다려 주세요.'),
        LONG_RESPONSE_NOTICE_DELAY_MS,
      ),
    );

    if (LONG_RESPONSE_REMINDER_DELAY_MS > LONG_RESPONSE_NOTICE_DELAY_MS) {
      timers.push(
        window.setTimeout(
          () => setSlowResponseNotice(`아직 계산 중이에요. 최대 ${Math.ceil(DEFAULT_AGENT_RESPONSE_TIMEOUT_MS / 60000)}분까지 걸릴 수 있습니다.`),
          LONG_RESPONSE_REMINDER_DELAY_MS,
        ),
      );
    }

    return () => {
      timers.forEach((timerId) => window.clearTimeout(timerId));
    };
  }, [isStreaming]);

  const handleAttachmentButtonClick = () => {
    fileInputRef.current?.click();
  };

  const handleAttachmentInputChange = (event) => {
    const { files } = event.target;
    if (files && files.length > 0) {
      onAttachmentFiles(files);
    }
    event.target.value = '';
  };

  const {
    isDragOver: isAttachmentDragOver,
    eventHandlers: attachmentDropHandlers,
  } = useFileDropZone({
    onDropFiles: onAttachmentFiles,
    isDisabled: isAttachmentUploading || isStreaming,
  });

  return (
<<<<<<< HEAD
=======
    <div
      ref={panelRef}
      className="relative flex h-full min-h-0 w-full flex-1 flex-col gap-3 overflow-hidden rounded-2xl p-6 backdrop-blur-3xl"
      style={{
        fontFamily: '"Spoqa Han Sans Neo", -apple-system, BlinkMacSystemFont, "Segoe UI", Roboto, sans-serif',
        position: 'relative',
        zIndex: 1001,
        pointerEvents: 'auto',
        WebkitAppRegion: 'no-drag',
        background: resolvedPanelStyles.background,
        borderColor: resolvedPanelStyles.borderColor,
        borderWidth: '1px',
        borderStyle: 'solid',
        color: resolvedPanelStyles.textColor,
      }}
      data-interactive-zone="true"
      onWheelCapture={panelWheelHandler}
      {...attachmentDropHandlers}
    >
    <AssistantPanelHeader
      summaryLabel={summary.label}
      keyword={node.keyword}
      nodeId={node.id}
      disableNavigation={disableNavigation}
      panelStyles={resolvedPanelStyles}
      theme={theme}
      bootstrapMode={bootstrapMode}
      onClose={onCloseNode}
      onPanZoomGesture={onPanZoomGesture}
      showCloseButton={showHeaderControls}
    />

    <ChatMessageList
      title="Assistant"
      messages={messages}
      onRetry={handleRetryMessage}
      onCopy={handleCopyMessage}
      panelStyles={resolvedPanelStyles}
      theme={theme}
      className="glass-scrollbar flex-1 min-h-0 overflow-y-auto overflow-x-hidden pr-1"
      onContainerRef={registerMessageContainer}
      assistantMessageMaxWidth={560}
      userBubbleMaxWidth={280}
      retryingMessageMap={spinningMap}
      isScrollable={false}
    />

    <ChatAttachmentPreviewList
      attachments={attachments}
      onRemove={onAttachmentRemove}
      onClear={onClearAttachments}
      panelStyles={resolvedPanelStyles}
      isDarkTheme={isDarkTheme}
    />

    {slowResponseNotice && (
      <div className="rounded-lg border border-amber-200/60 bg-amber-50/90 px-3 py-2 text-xs text-amber-700 shadow-sm">
        {slowResponseNotice}
      </div>
    )}

>>>>>>> 736fadf7
    <div
      ref={panelRef}
      className="relative flex h-full min-h-0 w-full flex-1 flex-col gap-3 overflow-hidden rounded-2xl p-6 backdrop-blur-3xl"
      style={{
        fontFamily: '"Spoqa Han Sans Neo", -apple-system, BlinkMacSystemFont, "Segoe UI", Roboto, sans-serif',
        position: 'relative',
        zIndex: 1001,
        pointerEvents: 'auto',
        WebkitAppRegion: 'no-drag',
        background: resolvedPanelStyles.background,
        borderColor: resolvedPanelStyles.borderColor,
        borderWidth: '1px',
        borderStyle: 'solid',
        color: resolvedPanelStyles.textColor,
      }}
      data-interactive-zone="true"
      onWheelCapture={panelWheelHandler}
    >
      <AssistantPanelHeader
        summaryLabel={summary.label}
        keyword={node.keyword}
        nodeId={node.id}
        disableNavigation={disableNavigation}
        panelStyles={resolvedPanelStyles}
        theme={theme}
        bootstrapMode={bootstrapMode}
        onClose={onCloseNode}
        onPanZoomGesture={onPanZoomGesture}
        showCloseButton={showHeaderControls}
      />

      <ChatMessageList
        title="Assistant"
        messages={messages}
        onRetry={handleRetryMessage}
        onCopy={handleCopyMessage}
        panelStyles={resolvedPanelStyles}
        theme={theme}
        className="glass-scrollbar flex-1 min-h-0 overflow-y-auto overflow-x-hidden pr-1"
        onContainerRef={registerMessageContainer}
        assistantMessageMaxWidth={560}
        userBubbleMaxWidth={280}
        retryingMessageMap={spinningMap}
        isScrollable={false}
      />

      <ChatAttachmentPreviewList
        attachments={attachments}
        onRemove={onAttachmentRemove}
        onClear={onClearAttachments}
        panelStyles={resolvedPanelStyles}
        isDarkTheme={isDarkTheme}
      />

      <div
        className="flex -mb-2 flex-shrink-0 flex-wrap items-center gap-2"
        data-block-pan="true"
        style={{
          position: 'relative',
          zIndex: 1002,
          pointerEvents: 'auto',
          width: '100%',
        }}
      >
        <button
          type="button"
          onClick={handleHighlightToggle}
          aria-pressed={isHighlightMode}
          aria-label="하이라이트 모드"
          className="rounded-xl border px-3 py-1 text-xs font-medium transition-all duration-200"
          style={{
            cursor: 'pointer',
            pointerEvents: 'auto',
            backgroundColor: isHighlightMode
              ? 'rgba(16, 185, 129, 0.6)'
              : isGlassTheme
                ? 'rgba(255, 255, 255, 0.15)'
                : isDarkTheme
                  ? 'rgba(65, 65, 65, 0.8)'
                  : 'rgba(255, 255, 255, 0.8)',
            borderColor: isHighlightMode
              ? 'rgba(16, 185, 129, 0.6)'
              : resolvedPanelStyles.borderColor,
            borderWidth: '1px',
            borderStyle: 'solid',
            color: resolvedPanelStyles.textColor,
          }}
        >
<<<<<<< HEAD
          다중 질문
        </button>
        {placeholderNotice ? (
          <div
            className={cn(
              'rounded px-2 py-1 text-xs transition-colors',
              placeholderNotice.type === 'success' && 'bg-emerald-500/10',
              placeholderNotice.type === 'warning' && 'bg-amber-500/10',
              placeholderNotice.type === 'info' && 'bg-black/10',
=======
          {placeholderNotice.message}
        </div>
      ) : null}
    </div>

    <PromptInput
      onSubmit={handleFormSubmit}
      className={cn(
        'relative flex-col items-stretch gap-2 transition-colors',
        isAttachmentDragOver && 'border-dashed border-primary/60 bg-primary/10 ring-1 ring-primary/30',
      )}
      style={{ zIndex: 1003, pointerEvents: 'auto' }}
      {...attachmentDropHandlers}
    >
      {isAttachmentDragOver ? <AttachmentDropOverlay /> : null}
      <input
        ref={fileInputRef}
        type="file"
        accept="image/*"
        multiple
        className="hidden"
        onChange={handleAttachmentInputChange}
      />

      <PromptInputToolbar className="flex items-center justify-between px-1 gap-2">
        <ProviderDropdown
          options={providerOptions}
          value={selectedProvider}
          onChange={setSelectedProvider}
          disabled={isAttachmentUploading || isStreaming}
          align="start"
        />
        <div className="flex flex-1 items-center justify-end gap-2">
          {selectedProvider === 'auto' ? (
            <div className="flex flex-col items-end gap-1 text-[11px] leading-tight text-muted-foreground">
              <span>
                {autoSelectionPreview
                  ? (() => {
                    const providerLabel = formatProviderLabel(autoSelectionPreview.provider);
                    const modelLabel = formatModelLabel(autoSelectionPreview.model);
                    const parts = [providerLabel, modelLabel].filter(Boolean);
                    return parts.length ? `자동: ${parts.join(' · ')}` : '자동 모델 평가 중';
                  })()
                  : '자동 모델 평가 중'}
              </span>
              {autoSelectionPreview?.explanation ? (
                <span className="text-muted-foreground/70">
                  {autoSelectionPreview.explanation}
                </span>
              ) : null}
            </div>
          ) : (
            <div className="flex flex-col items-end gap-1 text-[11px] leading-tight text-muted-foreground">
              <span>
                현재: {(() => {
                  const providerLabel = formatProviderLabel(selectedProvider);
                  const modelLabel = formatModelLabel(selectedModel);
                  const parts = [providerLabel, modelLabel].filter(Boolean);
                  return parts.length ? parts.join(' · ') : '모델 미지정';
                })()}
              </span>
              {lastAutoSelection ? (
                <span className="text-muted-foreground/70">
                  최근 자동 선택: {(() => {
                    const providerLabel = formatProviderLabel(lastAutoSelection.provider);
                    const modelLabel = formatModelLabel(lastAutoSelection.model);
                    const parts = [providerLabel, modelLabel].filter(Boolean);
                    return parts.join(' · ');
                  })()}
                </span>
              ) : null}
              {lastAutoSelection?.explanation ? (
                <span className="text-muted-foreground/60">
                  {lastAutoSelection.explanation}
                </span>
              ) : null}
              {reasoningEnabled && selectedProvider !== 'auto' && (!selectedModel || !selectedModel.toLowerCase().startsWith('gpt-5')) ? (
                <span className="text-muted-foreground/60">
                  Reasoning은 GPT-5에서만 활성화됩니다.
                </span>
              ) : null}
            </div>
          )}
          <div className="flex items-center gap-1">
            <PromptInputButton
              onClick={() => setReasoningEnabled(!reasoningEnabled)}
              variant={reasoningEnabled ? 'secondary' : 'ghost'}
              disabled={isAttachmentUploading || isStreaming}
              className={cn(
                'rounded-full px-2',
                reasoningEnabled ? 'text-foreground' : 'text-muted-foreground',
              )}
              aria-label="Reasoning 모드 토글"
            >
              <Lightbulb className="h-4 w-4" />
            </PromptInputButton>
            <PromptInputButton
              onClick={() => setWebSearchEnabled(!webSearchEnabled)}
              variant={webSearchEnabled ? 'secondary' : 'ghost'}
              disabled={isAttachmentUploading || isStreaming}
              className={cn(
              'rounded-full px-2',
              webSearchEnabled ? 'text-foreground' : 'text-muted-foreground',
>>>>>>> 736fadf7
            )}
            style={{
              color: placeholderNotice.type === 'warning'
                ? (isDarkTheme ? 'rgba(253, 230, 138, 0.95)' : 'rgba(217, 119, 6, 0.9)')
                : placeholderNotice.type === 'success'
                  ? (isDarkTheme ? 'rgba(110, 231, 183, 0.9)' : 'rgba(5, 122, 85, 0.9)')
                  : subtleTextColor,
            }}
          >
<<<<<<< HEAD
            {placeholderNotice.message}
          </div>
        ) : null}
      </div>
=======
            <Paperclip className="h-4 w-4" />
          </PromptInputButton>
          </div>
        </div>
      </PromptInputToolbar>
>>>>>>> 736fadf7

      <PromptInput
        onSubmit={handleFormSubmit}
        className="flex-col items-stretch gap-2"
        style={{
          zIndex: 1003,
          pointerEvents: 'auto',
          background: resolvedPanelStyles.background,
          borderColor: resolvedPanelStyles.borderColor,
          color: resolvedPanelStyles.textColor,
        }}
      >
        <input
          ref={fileInputRef}
          type="file"
          accept="image/*"
          multiple
          className="hidden"
          onChange={handleAttachmentInputChange}
        />

        <PromptInputToolbar className="flex items-center justify-between px-1">
          <ProviderDropdown
            options={providerOptions}
            value={selectedProvider}
            onChange={setSelectedProvider}
            disabled={isAttachmentUploading || isStreaming}
            align="start"
          />
          <div className="flex items-center gap-1">
            <PromptInputButton
              onClick={() => setWebSearchEnabled(!webSearchEnabled)}
              variant={webSearchEnabled ? 'secondary' : 'ghost'}
              disabled={isAttachmentUploading || isStreaming}
              className={cn(
                'rounded-full px-2',
                webSearchEnabled ? 'text-foreground' : 'text-muted-foreground',
              )}
              aria-label="웹 검색 토글"
            >
              <Globe className="h-4 w-4" />
            </PromptInputButton>
            <PromptInputButton
              onClick={handleAttachmentButtonClick}
              disabled={isAttachmentUploading || isStreaming}
              variant="ghost"
              aria-label="이미지 첨부"
            >
              <Paperclip className="h-4 w-4" />
            </PromptInputButton>
          </div>
        </PromptInputToolbar>

        <div className="flex w-full items-end gap-2">
          <PromptInputTextarea
            ref={composerRef}
            value={composerValue}
            onChange={onComposerChange}
            onKeyDown={handleKeyDown}
            onCompositionStart={handleCompositionStart}
            onCompositionEnd={handleCompositionEnd}
            onPaste={onComposerPaste}
            placeholder="Ask anything..."
            autoComplete="off"
            autoFocus={false}
            spellCheck={false}
            data-node-assistant-composer="true"
            style={{
              color: resolvedPanelStyles.textColor,
              '--placeholder-color': resolvedPanelStyles.subtleTextColor || resolvedPanelStyles.textColor,
            }}
          />
          <PromptInputSubmit
            disabled={isSendDisabled}
            status={isStreaming ? 'streaming' : 'ready'}
            onClick={handleSendClick}
            aria-label="메시지 전송"
          />
        </div>
      </PromptInput>
    </div>
  );
};

export default NodeAssistantPanelView;<|MERGE_RESOLUTION|>--- conflicted
+++ resolved
@@ -186,8 +186,6 @@
   });
 
   return (
-<<<<<<< HEAD
-=======
     <div
       ref={panelRef}
       className="relative flex h-full min-h-0 w-full flex-1 flex-col gap-3 overflow-hidden rounded-2xl p-6 backdrop-blur-3xl"
@@ -207,67 +205,6 @@
       onWheelCapture={panelWheelHandler}
       {...attachmentDropHandlers}
     >
-    <AssistantPanelHeader
-      summaryLabel={summary.label}
-      keyword={node.keyword}
-      nodeId={node.id}
-      disableNavigation={disableNavigation}
-      panelStyles={resolvedPanelStyles}
-      theme={theme}
-      bootstrapMode={bootstrapMode}
-      onClose={onCloseNode}
-      onPanZoomGesture={onPanZoomGesture}
-      showCloseButton={showHeaderControls}
-    />
-
-    <ChatMessageList
-      title="Assistant"
-      messages={messages}
-      onRetry={handleRetryMessage}
-      onCopy={handleCopyMessage}
-      panelStyles={resolvedPanelStyles}
-      theme={theme}
-      className="glass-scrollbar flex-1 min-h-0 overflow-y-auto overflow-x-hidden pr-1"
-      onContainerRef={registerMessageContainer}
-      assistantMessageMaxWidth={560}
-      userBubbleMaxWidth={280}
-      retryingMessageMap={spinningMap}
-      isScrollable={false}
-    />
-
-    <ChatAttachmentPreviewList
-      attachments={attachments}
-      onRemove={onAttachmentRemove}
-      onClear={onClearAttachments}
-      panelStyles={resolvedPanelStyles}
-      isDarkTheme={isDarkTheme}
-    />
-
-    {slowResponseNotice && (
-      <div className="rounded-lg border border-amber-200/60 bg-amber-50/90 px-3 py-2 text-xs text-amber-700 shadow-sm">
-        {slowResponseNotice}
-      </div>
-    )}
-
->>>>>>> 736fadf7
-    <div
-      ref={panelRef}
-      className="relative flex h-full min-h-0 w-full flex-1 flex-col gap-3 overflow-hidden rounded-2xl p-6 backdrop-blur-3xl"
-      style={{
-        fontFamily: '"Spoqa Han Sans Neo", -apple-system, BlinkMacSystemFont, "Segoe UI", Roboto, sans-serif',
-        position: 'relative',
-        zIndex: 1001,
-        pointerEvents: 'auto',
-        WebkitAppRegion: 'no-drag',
-        background: resolvedPanelStyles.background,
-        borderColor: resolvedPanelStyles.borderColor,
-        borderWidth: '1px',
-        borderStyle: 'solid',
-        color: resolvedPanelStyles.textColor,
-      }}
-      data-interactive-zone="true"
-      onWheelCapture={panelWheelHandler}
-    >
       <AssistantPanelHeader
         summaryLabel={summary.label}
         keyword={node.keyword}
@@ -304,188 +241,22 @@
         isDarkTheme={isDarkTheme}
       />
 
-      <div
-        className="flex -mb-2 flex-shrink-0 flex-wrap items-center gap-2"
-        data-block-pan="true"
-        style={{
-          position: 'relative',
-          zIndex: 1002,
-          pointerEvents: 'auto',
-          width: '100%',
-        }}
-      >
-        <button
-          type="button"
-          onClick={handleHighlightToggle}
-          aria-pressed={isHighlightMode}
-          aria-label="하이라이트 모드"
-          className="rounded-xl border px-3 py-1 text-xs font-medium transition-all duration-200"
-          style={{
-            cursor: 'pointer',
-            pointerEvents: 'auto',
-            backgroundColor: isHighlightMode
-              ? 'rgba(16, 185, 129, 0.6)'
-              : isGlassTheme
-                ? 'rgba(255, 255, 255, 0.15)'
-                : isDarkTheme
-                  ? 'rgba(65, 65, 65, 0.8)'
-                  : 'rgba(255, 255, 255, 0.8)',
-            borderColor: isHighlightMode
-              ? 'rgba(16, 185, 129, 0.6)'
-              : resolvedPanelStyles.borderColor,
-            borderWidth: '1px',
-            borderStyle: 'solid',
-            color: resolvedPanelStyles.textColor,
-          }}
-        >
-<<<<<<< HEAD
-          다중 질문
-        </button>
-        {placeholderNotice ? (
-          <div
-            className={cn(
-              'rounded px-2 py-1 text-xs transition-colors',
-              placeholderNotice.type === 'success' && 'bg-emerald-500/10',
-              placeholderNotice.type === 'warning' && 'bg-amber-500/10',
-              placeholderNotice.type === 'info' && 'bg-black/10',
-=======
-          {placeholderNotice.message}
+      {slowResponseNotice && (
+        <div className="rounded-lg border border-amber-200/60 bg-amber-50/90 px-3 py-2 text-xs text-amber-700 shadow-sm">
+          {slowResponseNotice}
         </div>
-      ) : null}
-    </div>
-
-    <PromptInput
-      onSubmit={handleFormSubmit}
-      className={cn(
-        'relative flex-col items-stretch gap-2 transition-colors',
-        isAttachmentDragOver && 'border-dashed border-primary/60 bg-primary/10 ring-1 ring-primary/30',
       )}
-      style={{ zIndex: 1003, pointerEvents: 'auto' }}
-      {...attachmentDropHandlers}
-    >
-      {isAttachmentDragOver ? <AttachmentDropOverlay /> : null}
-      <input
-        ref={fileInputRef}
-        type="file"
-        accept="image/*"
-        multiple
-        className="hidden"
-        onChange={handleAttachmentInputChange}
-      />
-
-      <PromptInputToolbar className="flex items-center justify-between px-1 gap-2">
-        <ProviderDropdown
-          options={providerOptions}
-          value={selectedProvider}
-          onChange={setSelectedProvider}
-          disabled={isAttachmentUploading || isStreaming}
-          align="start"
-        />
-        <div className="flex flex-1 items-center justify-end gap-2">
-          {selectedProvider === 'auto' ? (
-            <div className="flex flex-col items-end gap-1 text-[11px] leading-tight text-muted-foreground">
-              <span>
-                {autoSelectionPreview
-                  ? (() => {
-                    const providerLabel = formatProviderLabel(autoSelectionPreview.provider);
-                    const modelLabel = formatModelLabel(autoSelectionPreview.model);
-                    const parts = [providerLabel, modelLabel].filter(Boolean);
-                    return parts.length ? `자동: ${parts.join(' · ')}` : '자동 모델 평가 중';
-                  })()
-                  : '자동 모델 평가 중'}
-              </span>
-              {autoSelectionPreview?.explanation ? (
-                <span className="text-muted-foreground/70">
-                  {autoSelectionPreview.explanation}
-                </span>
-              ) : null}
-            </div>
-          ) : (
-            <div className="flex flex-col items-end gap-1 text-[11px] leading-tight text-muted-foreground">
-              <span>
-                현재: {(() => {
-                  const providerLabel = formatProviderLabel(selectedProvider);
-                  const modelLabel = formatModelLabel(selectedModel);
-                  const parts = [providerLabel, modelLabel].filter(Boolean);
-                  return parts.length ? parts.join(' · ') : '모델 미지정';
-                })()}
-              </span>
-              {lastAutoSelection ? (
-                <span className="text-muted-foreground/70">
-                  최근 자동 선택: {(() => {
-                    const providerLabel = formatProviderLabel(lastAutoSelection.provider);
-                    const modelLabel = formatModelLabel(lastAutoSelection.model);
-                    const parts = [providerLabel, modelLabel].filter(Boolean);
-                    return parts.join(' · ');
-                  })()}
-                </span>
-              ) : null}
-              {lastAutoSelection?.explanation ? (
-                <span className="text-muted-foreground/60">
-                  {lastAutoSelection.explanation}
-                </span>
-              ) : null}
-              {reasoningEnabled && selectedProvider !== 'auto' && (!selectedModel || !selectedModel.toLowerCase().startsWith('gpt-5')) ? (
-                <span className="text-muted-foreground/60">
-                  Reasoning은 GPT-5에서만 활성화됩니다.
-                </span>
-              ) : null}
-            </div>
-          )}
-          <div className="flex items-center gap-1">
-            <PromptInputButton
-              onClick={() => setReasoningEnabled(!reasoningEnabled)}
-              variant={reasoningEnabled ? 'secondary' : 'ghost'}
-              disabled={isAttachmentUploading || isStreaming}
-              className={cn(
-                'rounded-full px-2',
-                reasoningEnabled ? 'text-foreground' : 'text-muted-foreground',
-              )}
-              aria-label="Reasoning 모드 토글"
-            >
-              <Lightbulb className="h-4 w-4" />
-            </PromptInputButton>
-            <PromptInputButton
-              onClick={() => setWebSearchEnabled(!webSearchEnabled)}
-              variant={webSearchEnabled ? 'secondary' : 'ghost'}
-              disabled={isAttachmentUploading || isStreaming}
-              className={cn(
-              'rounded-full px-2',
-              webSearchEnabled ? 'text-foreground' : 'text-muted-foreground',
->>>>>>> 736fadf7
-            )}
-            style={{
-              color: placeholderNotice.type === 'warning'
-                ? (isDarkTheme ? 'rgba(253, 230, 138, 0.95)' : 'rgba(217, 119, 6, 0.9)')
-                : placeholderNotice.type === 'success'
-                  ? (isDarkTheme ? 'rgba(110, 231, 183, 0.9)' : 'rgba(5, 122, 85, 0.9)')
-                  : subtleTextColor,
-            }}
-          >
-<<<<<<< HEAD
-            {placeholderNotice.message}
-          </div>
-        ) : null}
-      </div>
-=======
-            <Paperclip className="h-4 w-4" />
-          </PromptInputButton>
-          </div>
-        </div>
-      </PromptInputToolbar>
->>>>>>> 736fadf7
 
       <PromptInput
         onSubmit={handleFormSubmit}
-        className="flex-col items-stretch gap-2"
-        style={{
-          zIndex: 1003,
-          pointerEvents: 'auto',
-          background: resolvedPanelStyles.background,
-          borderColor: resolvedPanelStyles.borderColor,
-          color: resolvedPanelStyles.textColor,
-        }}
+        className={cn(
+          'relative flex-col items-stretch gap-2 transition-colors',
+          isAttachmentDragOver && 'border-dashed border-primary/60 bg-primary/10 ring-1 ring-primary/30',
+        )}
+        style={{ zIndex: 1003, pointerEvents: 'auto' }}
+        {...attachmentDropHandlers}
       >
+        {isAttachmentDragOver ? <AttachmentDropOverlay /> : null}
         <input
           ref={fileInputRef}
           type="file"
@@ -495,7 +266,7 @@
           onChange={handleAttachmentInputChange}
         />
 
-        <PromptInputToolbar className="flex items-center justify-between px-1">
+        <PromptInputToolbar className="flex items-center justify-between px-1 gap-2">
           <ProviderDropdown
             options={providerOptions}
             value={selectedProvider}
@@ -503,27 +274,91 @@
             disabled={isAttachmentUploading || isStreaming}
             align="start"
           />
-          <div className="flex items-center gap-1">
-            <PromptInputButton
-              onClick={() => setWebSearchEnabled(!webSearchEnabled)}
-              variant={webSearchEnabled ? 'secondary' : 'ghost'}
-              disabled={isAttachmentUploading || isStreaming}
-              className={cn(
-                'rounded-full px-2',
-                webSearchEnabled ? 'text-foreground' : 'text-muted-foreground',
-              )}
-              aria-label="웹 검색 토글"
-            >
-              <Globe className="h-4 w-4" />
-            </PromptInputButton>
-            <PromptInputButton
-              onClick={handleAttachmentButtonClick}
-              disabled={isAttachmentUploading || isStreaming}
-              variant="ghost"
-              aria-label="이미지 첨부"
-            >
-              <Paperclip className="h-4 w-4" />
-            </PromptInputButton>
+          <div className="flex flex-1 items-center justify-end gap-2">
+            {selectedProvider === 'auto' ? (
+              <div className="flex flex-col items-end gap-1 text-[11px] leading-tight text-muted-foreground">
+                <span>
+                  {autoSelectionPreview
+                    ? (() => {
+                      const providerLabel = formatProviderLabel(autoSelectionPreview.provider);
+                      const modelLabel = formatModelLabel(autoSelectionPreview.model);
+                      const parts = [providerLabel, modelLabel].filter(Boolean);
+                      return parts.length ? `자동: ${parts.join(' · ')}` : '자동 모델 평가 중';
+                    })()
+                    : '자동 모델 평가 중'}
+                </span>
+                {autoSelectionPreview?.explanation ? (
+                  <span className="text-muted-foreground/70">
+                    {autoSelectionPreview.explanation}
+                  </span>
+                ) : null}
+              </div>
+            ) : (
+              <div className="flex flex-col items-end gap-1 text-[11px] leading-tight text-muted-foreground">
+                <span>
+                  현재: {(() => {
+                    const providerLabel = formatProviderLabel(selectedProvider);
+                    const modelLabel = formatModelLabel(selectedModel);
+                    const parts = [providerLabel, modelLabel].filter(Boolean);
+                    return parts.length ? parts.join(' · ') : '모델 미지정';
+                  })()}
+                </span>
+                {lastAutoSelection ? (
+                  <span className="text-muted-foreground/70">
+                    최근 자동 선택: {(() => {
+                      const providerLabel = formatProviderLabel(lastAutoSelection.provider);
+                      const modelLabel = formatModelLabel(lastAutoSelection.model);
+                      const parts = [providerLabel, modelLabel].filter(Boolean);
+                      return parts.join(' · ');
+                    })()}
+                  </span>
+                ) : null}
+                {lastAutoSelection?.explanation ? (
+                  <span className="text-muted-foreground/60">
+                    {lastAutoSelection.explanation}
+                  </span>
+                ) : null}
+                {reasoningEnabled && selectedProvider !== 'auto' && (!selectedModel || !selectedModel.toLowerCase().startsWith('gpt-5')) ? (
+                  <span className="text-muted-foreground/60">
+                    Reasoning은 GPT-5에서만 활성화됩니다.
+                  </span>
+                ) : null}
+              </div>
+            )}
+            <div className="flex items-center gap-1">
+              <PromptInputButton
+                onClick={() => setReasoningEnabled(!reasoningEnabled)}
+                variant={reasoningEnabled ? 'secondary' : 'ghost'}
+                disabled={isAttachmentUploading || isStreaming}
+                className={cn(
+                  'rounded-full px-2',
+                  reasoningEnabled ? 'text-foreground' : 'text-muted-foreground',
+                )}
+                aria-label="Reasoning 모드 토글"
+              >
+                <Lightbulb className="h-4 w-4" />
+              </PromptInputButton>
+              <PromptInputButton
+                onClick={() => setWebSearchEnabled(!webSearchEnabled)}
+                variant={webSearchEnabled ? 'secondary' : 'ghost'}
+                disabled={isAttachmentUploading || isStreaming}
+                className={cn(
+                  'rounded-full px-2',
+                  webSearchEnabled ? 'text-foreground' : 'text-muted-foreground',
+                )}
+                aria-label="웹 검색 토글"
+              >
+                <Globe className="h-4 w-4" />
+              </PromptInputButton>
+              <PromptInputButton
+                onClick={handleAttachmentButtonClick}
+                disabled={isAttachmentUploading || isStreaming}
+                variant="ghost"
+                aria-label="이미지 첨부"
+              >
+                <Paperclip className="h-4 w-4" />
+              </PromptInputButton>
+            </div>
           </div>
         </PromptInputToolbar>
 
@@ -541,10 +376,6 @@
             autoFocus={false}
             spellCheck={false}
             data-node-assistant-composer="true"
-            style={{
-              color: resolvedPanelStyles.textColor,
-              '--placeholder-color': resolvedPanelStyles.subtleTextColor || resolvedPanelStyles.textColor,
-            }}
           />
           <PromptInputSubmit
             disabled={isSendDisabled}
