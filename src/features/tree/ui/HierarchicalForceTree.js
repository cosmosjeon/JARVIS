﻿import React, {
  useCallback,
  useEffect,
  useMemo,
  useRef,
  useState,
} from 'react';
import * as d3 from 'd3';
import { motion, AnimatePresence } from 'framer-motion';
import { treeData } from 'data/treeData';
import TreeAnimationService from 'features/tree/services/TreeAnimationService';
import QuestionService from 'features/tree/services/QuestionService';
import useTreeViewController from 'features/tree/hooks/useTreeViewController';
import { markNewLinks } from 'shared/utils/linkAnimationUtils';
import NodeAssistantPanel from 'features/tree/ui/components/NodeAssistantPanel';
import ForceDirectedTree from 'features/tree/ui/tree2/ForceDirectedTree';
import TidyTreeView from 'features/tree/ui/tree1/TidyTreeView';
import TreeTabBar from 'features/tree/ui/components/TreeTabBar';
import { useSupabaseAuth } from 'shared/hooks/useSupabaseAuth';
import { useTheme } from 'shared/components/library/ThemeProvider';
import { Sun, Moon, Sparkles, Settings } from 'lucide-react';
import { useTreeViewport } from 'features/tree/hooks/useTreeViewport';
import { useTreePersistence } from 'features/tree/hooks/useTreePersistence';
import useTreeDataController from 'features/tree/hooks/useTreeDataController';
import {
  sanitizeConversationMessages,
  buildFallbackConversation,
} from 'features/tree/utils/conversation';
import useConversationStore from 'features/tree/state/useConversationStore';
import { useTreeDataSource } from 'features/tree/services/useTreeDataSource';
import { createTreeWidgetBridge } from 'infrastructure/electron/bridges/treeWidgetBridge';
import { createCaptureBridge } from 'infrastructure/electron/bridges';
import AgentClient from 'infrastructure/ai/agentClient';
import { useTreeState } from 'features/tree/state/useTreeState';
import { stopTrackingEmptyTree, isTrackingEmptyTree, cleanupEmptyTrees } from 'features/tree/services/treeCreation';
import {
  forwardPanZoomGesture as applyPanZoomGesture,
  focusNodeToCenter as focusNodeToCenterUtil,
  createNodeDragHandler,
  applyNodeDragHandlers,
  raiseNodeLayer,
} from 'features/tree/ui/d3Renderer';

const ORTHO_PATH_DEFAULTS = {
  cornerRadius: 20,
  nodePadding: 18,
};

import {
  buildRoundedPath,
  buildOrthogonalPath,
} from 'features/tree/ui/renderUtils';

const TIDY_ASSISTANT_PANEL_RATIO = 0.38;
const TIDY_ASSISTANT_PANEL_MIN_WIDTH = 360;
const TIDY_ASSISTANT_PANEL_MAX_WIDTH = 640;
const TIDY_ASSISTANT_PANEL_GAP = 0;

const HierarchicalForceTree = () => {
  const { user } = useSupabaseAuth();
  const {
    loadTrees,
    saveTreeMetadata,
    saveTreeNodes,
    removeTree,
  } = useTreeDataSource();
  const treeBridge = useMemo(() => createTreeWidgetBridge(), []);
  const captureBridge = useMemo(() => createCaptureBridge(), []);
  const { theme, setTheme, mode } = useTheme();

  // 테마 옵션 정의
  const themeOptions = useMemo(() => {
    return [
      { label: "반투명", value: "glass", icon: Sparkles },
      { label: "라이트", value: "light", icon: Sun },
      { label: "다크", value: "dark", icon: Moon },
    ];
  }, []);

  const activeTheme = themeOptions.find((option) => option.value === theme) || themeOptions[0];
  const ActiveThemeIcon = activeTheme.icon;

  // 테마 순환 함수
  const cycleTheme = useCallback(() => {
    const currentIndex = themeOptions.findIndex(option => option.value === theme);
    const nextIndex = (currentIndex + 1) % themeOptions.length;
    setTheme(themeOptions[nextIndex].value);
  }, [theme, themeOptions, setTheme]);

  // 테마 색상 (새로운 CSS 변수 시스템 사용)
  const themeColors = useMemo(() => ({
    glass: {
      background: 'linear-gradient(135deg, rgba(30, 41, 59, 0.12), rgba(30, 41, 59, 0.18))',
      text: 'rgba(226, 232, 240, 0.9)',
      border: 'rgba(51, 65, 85, 0.1)',
    },
    light: {
      background: 'linear-gradient(135deg, rgba(255, 255, 255, 0.95), rgba(240, 240, 240, 0.95))',
      text: '#000000',
      border: 'rgba(0, 0, 0, 0.1)',
    },
    dark: {
      background: 'linear-gradient(135deg, rgba(0, 0, 0, 0.95), rgba(20, 20, 20, 0.95))',
      text: '#FFFFFF',
      border: 'rgba(255, 255, 255, 0.1)',
    },
  }), []);

  const currentTheme = themeColors[theme] || themeColors.glass;

  const svgRef = useRef(null);
  const { dimensions: baseDimensions, nodeScaleFactor, viewTransform, setViewTransform } = useTreeViewport();
  const [isHandleMenuOpen, setIsHandleMenuOpen] = useState(false);
  const handleMenuRef = useRef(null);
  const handleMenuButtonRef = useRef(null);
  const [nodes, setNodes] = useState([]);
  const [links, setLinks] = useState([]);
  const [sessionTabs, setSessionTabs] = useState([]);
  const [activeTabId, setActiveTabId] = useState(null);
  const {
    viewMode,
    setViewMode,
    isForceView,
    isTidyView,
  } = useTreeViewController({ initialMode: 'tree1' });

  const closeHandleMenu = useCallback(() => {
    setIsHandleMenuOpen(false);
  }, []);
  const toggleHandleMenu = useCallback(() => {
    setIsHandleMenuOpen((previous) => !previous);
  }, []);
  const handleViewSwitch = useCallback((nextMode) => {
    if (!nextMode || nextMode === viewMode) {
      setIsHandleMenuOpen(false);
      return;
    }
    setViewMode(nextMode);
    setIsHandleMenuOpen(false);
  }, [setViewMode, viewMode]);
  useEffect(() => {
    setIsHandleMenuOpen(false);
  }, [viewMode]);
  useEffect(() => {
    if (!isHandleMenuOpen) {
      return;
    }

    const handlePointerDown = (event) => {
      const menuElement = handleMenuRef.current;
      const buttonElement = handleMenuButtonRef.current;
      if (menuElement && menuElement.contains(event.target)) {
        return;
      }
      if (buttonElement && buttonElement.contains(event.target)) {
        return;
      }
      closeHandleMenu();
    };

    const handleKeyDown = (event) => {
      if (event.key === 'Escape') {
        closeHandleMenu();
      }
    };

    document.addEventListener('pointerdown', handlePointerDown, true);
    document.addEventListener('keydown', handleKeyDown);

    return () => {
      document.removeEventListener('pointerdown', handlePointerDown, true);
      document.removeEventListener('keydown', handleKeyDown);
    };
  }, [isHandleMenuOpen, closeHandleMenu]);
  const [linkValidationError, setLinkValidationError] = useState(null);
  const [expandedNodeId, setExpandedNodeId] = useState(null);
  const [selectedNodeId, setSelectedNodeId] = useState(null);
  const treeState = useTreeState(treeData);
  const {
    data,
    setData,
    loadTree,
    activeTreeId,
    setActiveTreeId,
    initializingTree,
    setInitializingTree,
    treeSyncError,
    setTreeSyncError,
    isTreeSyncing,
    setIsTreeSyncing,
  } = treeState;
  const [hoveredLinkId, setHoveredLinkId] = useState(null);
  const dataRef = useRef(data);
  const simulationRef = useRef(null);
  const treeAnimationService = useRef(new TreeAnimationService());
  const animationRef = useRef(null);
  const questionService = useRef(new QuestionService());
  const hasInitializedViewRef = useRef(false);

<<<<<<< HEAD
  // activeTreeId 변경 시 탭 목록에 추가 및 뷰 초기화
  useEffect(() => {
    if (!activeTreeId) return;

    setSessionTabs((prev) => {
      // 이미 있는 탭이면 추가하지 않음
      if (prev.some(tab => tab.id === activeTreeId)) {
        return prev;
      }

      // 새 탭 추가
      return [...prev, { id: activeTreeId, title: `트리 ${prev.length + 1}` }];
    });

    // activeTreeId가 변경되면 뷰 초기화 플래그 리셋 (새 트리 로딩 시 자동 중심 설정)
    hasInitializedViewRef.current = false;
=======
  // activeTreeId 변경 시 탭 목록에 추가 (초기 로드 시에만)
  const isInitialLoadRef = useRef(true);
  useEffect(() => {
    if (!activeTreeId) return;

    // 초기 로드 시에만 탭 추가
    if (isInitialLoadRef.current) {
      setSessionTabs((prev) => {
        if (prev.some(tab => tab.treeId === activeTreeId)) {
          return prev;
        }
        const newTabId = `${activeTreeId}_${Date.now()}_${Math.random().toString(36).slice(2, 8)}`;
        setActiveTabId(newTabId);
        return [...prev, {
          id: newTabId,
          treeId: activeTreeId,
          title: `트리 ${prev.length + 1}`
        }];
      });
      isInitialLoadRef.current = false;
    }
>>>>>>> ae08e6b6
  }, [activeTreeId]);

  // 키보드 탭(→ 다음 탭), Shift+Tab(← 이전 탭)으로 탭 전환 (Ref를 통해 안전 호출)
  useEffect(() => {
    const handleKeyDown = (event) => {
      const target = event.target;
      const tag = (target?.tagName || '').toLowerCase();
      if (tag === 'input' || tag === 'textarea' || target?.isContentEditable) {
        return;
      }
      if (event.key !== 'Tab') return;

      const tabs = Array.isArray(sessionTabs) ? sessionTabs : [];
      if (tabs.length === 0) return;

      event.preventDefault();

      const currentIndex = Math.max(0, tabs.findIndex(t => t?.id === activeTabId));
      const delta = event.shiftKey ? -1 : 1;
      const nextIndex = (currentIndex + delta + tabs.length) % tabs.length;
      const next = tabs[nextIndex];
      if (next && next.id !== activeTabId) {
        setActiveTabId(next.id);
        loadActiveTreeRef.current?.({ treeId: next.treeId });
      }
    };

    window.addEventListener('keydown', handleKeyDown, true);
    return () => window.removeEventListener('keydown', handleKeyDown, true);
  }, [sessionTabs, activeTabId]);

  const {
    hydrateFromNodes,
    getConversation,
    setConversation: upsertConversation,
    deleteConversation,
    hasConversation,
    ensureBootstrap,
    clearBootstrap,
    clearAll: clearConversationStore,
  } = useConversationStore();
  const pendingTreeIdRef = useRef(null);
  const treeLibrarySyncRef = useRef(new Map());
  const zoomBehaviourRef = useRef(null);
  const pendingFocusNodeIdRef = useRef(null);
  const expandTimeoutRef = useRef(null);
  const linkValidationTimeoutRef = useRef(null);
  const outsidePointerRef = useRef({
    active: false,
    pointerId: null,
    startX: 0,
    startY: 0,
    moved: false,
  });

  const sessionInfo = useMemo(() => {
    if (typeof window === 'undefined') {
      return {
        sessionId: null,
        initialTreeId: null,
        fresh: false,
      };
    }

    const currentUrl = new URL(window.location.href);
    let sessionId = currentUrl.searchParams.get('session');
    let mutated = false;
    if (!sessionId) {
      sessionId = `sess_${Date.now().toString(36)}_${Math.random().toString(16).slice(2, 8)}`;
      currentUrl.searchParams.set('session', sessionId);
      mutated = true;
    }

    const initialTreeId = currentUrl.searchParams.get('treeId');
    const freshFlag = currentUrl.searchParams.get('fresh') === '1';

    if (mutated) {
      window.history.replaceState({}, '', currentUrl.toString());
    }

    return {
      sessionId,
      initialTreeId: initialTreeId || null,
      fresh: freshFlag,
    };
  }, []);

  const sessionStorageKey = useMemo(() => (
    sessionInfo.sessionId ? `jarvis.widget.session.${sessionInfo.sessionId}.activeTreeId` : null
  ), [sessionInfo.sessionId]);

  const readSessionTreeId = useCallback(() => {
    if (!sessionStorageKey || typeof window === 'undefined') {
      return null;
    }
    try {
      const storedValue = window.sessionStorage.getItem(sessionStorageKey);
      return storedValue || null;
    } catch (error) {
      return null;
    }
  }, [sessionStorageKey]);

  const writeSessionTreeId = useCallback((treeId) => {
    if (!sessionStorageKey || typeof window === 'undefined') {
      return;
    }
    try {
      if (!treeId) {
        window.sessionStorage.removeItem(sessionStorageKey);
      } else {
        window.sessionStorage.setItem(sessionStorageKey, treeId);
      }
    } catch (error) {
      // ignore storage errors
    }
  }, [sessionStorageKey]);

  useEffect(() => {
    if (!sessionStorageKey || typeof window === 'undefined') {
      return;
    }
    if (sessionInfo.fresh) {
      try {
        window.sessionStorage.removeItem(sessionStorageKey);
      } catch (error) {
        // ignore storage errors
      }
    }
  }, [sessionInfo.fresh, sessionStorageKey]);



  useEffect(() => () => {
    if (linkValidationTimeoutRef.current) {
      const clear = typeof window !== 'undefined' ? window.clearTimeout : clearTimeout;
      clear(linkValidationTimeoutRef.current);
      linkValidationTimeoutRef.current = null;
    }
  }, []);

  const createClientGeneratedId = useCallback((prefix = 'tree') => {
    try {
      const uuid = crypto?.randomUUID?.();
      if (uuid) {
        return `${prefix}_${uuid}`;
      }
    } catch (error) {
      // ignore and fallback below
    }
    return `${prefix}_${Date.now()}_${Math.random().toString(16).slice(2, 10)}`;
  }, []);

  const { loadActiveTree, requestedTreeIdRef } = useTreeDataController({
    user,
    baseTreeData: treeData,
    loadTrees,
    loadTree,
    hydrateFromNodes,
    clearConversationStore,
    setData,
    setActiveTreeId,
    writeSessionTreeId,
    readSessionTreeId,
    setTreeSyncError,
    setInitializingTree,
    treeBridge,
    sessionInfo,
    createClientGeneratedId,
    treeLibrarySyncRef,
    saveTreeMetadata,
  });

  // loadActiveTree를 안정적으로 참조하기 위한 Ref (초기화 순서 이슈 방지)
  const loadActiveTreeRef = useRef(loadActiveTree);
  useEffect(() => {
    loadActiveTreeRef.current = loadActiveTree;
  }, [loadActiveTree]);


  const linkKeysRef = useRef(new Set());
  const hasCleanedQ2Ref = useRef(false);
  const [collapsedNodeIds, setCollapsedNodeIds] = useState(new Set());
  const contentGroupRef = useRef(null);
  const overlayContainerRef = useRef(null);
  const [overlayElement, setOverlayElement] = useState(null);
  const [isResizing, setIsResizing] = useState(false);
  const isIgnoringMouseRef = useRef(false);
  const treeSyncDebounceRef = useRef(null);
  const [showBootstrapChat, setShowBootstrapChat] = useState(false);
  const [pendingAttachmentsByNode, setPendingAttachmentsByNode] = useState({});
  const [isAwaitingCapture, setIsAwaitingCapture] = useState(false);
  const [tidyPanelWidthOverride, setTidyPanelWidthOverride] = useState(null);
  const [isTidyPanelResizing, setIsTidyPanelResizing] = useState(false);
  const tidyPanelResizeStateRef = useRef({
    isDragging: false,
    pointerId: null,
    startX: 0,
    startWidth: TIDY_ASSISTANT_PANEL_MIN_WIDTH,
  });
  const tidyPanelResizeCleanupRef = useRef(null);

  const consumePendingCapturePayload = useCallback(() => {
    if (typeof window === 'undefined') {
      return null;
    }
    try {
      const raw = window.localStorage.getItem('jarvis.capture.pending');
      if (!raw) {
        return null;
      }
      const payload = JSON.parse(raw);
      window.localStorage.removeItem('jarvis.capture.pending');
      return payload;
    } catch (error) {
      return null;
    }
  }, []);

  useEffect(() => {
    setOverlayElement(overlayContainerRef.current);
  }, []);

  useEffect(() => () => {
    if (typeof tidyPanelResizeCleanupRef.current === 'function') {
      tidyPanelResizeCleanupRef.current();
    }
  }, []);


  useEffect(() => {
    dataRef.current = data;
  }, [data]);

  const setAttachmentsForNode = useCallback((nodeId, nextAttachments) => {
    if (!nodeId) {
      return;
    }

    setPendingAttachmentsByNode((previous) => {
      const normalized = Array.isArray(nextAttachments) ? nextAttachments : [];
      if (normalized.length === 0) {
        if (!previous[nodeId]) {
          return previous;
        }
        const { [nodeId]: _removed, ...rest } = previous;
        return rest;
      }
      return { ...previous, [nodeId]: normalized };
    });
  }, []);

  const addAttachmentForNode = useCallback((nodeId, attachment) => {
    if (!nodeId || !attachment) {
      return;
    }

    setPendingAttachmentsByNode((previous) => {
      const existing = Array.isArray(previous[nodeId]) ? previous[nodeId] : [];
      return {
        ...previous,
        [nodeId]: [...existing, attachment],
      };
    });
  }, []);

  useEffect(() => {
    setPendingAttachmentsByNode({});
  }, [activeTreeId]);

  const setWindowMousePassthrough = useCallback((shouldIgnore = true) => {
    if (isIgnoringMouseRef.current === shouldIgnore) {
      return;
    }

    try {
      const result = treeBridge.setMousePassthrough({ ignore: shouldIgnore, forward: true });
      isIgnoringMouseRef.current = shouldIgnore;
      if (result && typeof result.catch === 'function') {
        result.catch(() => {
          // 실패 시 다음 이벤트에서 재시도할 수 있도록 상태를 되돌려 둔다
          isIgnoringMouseRef.current = !shouldIgnore;
        });
      }
    } catch (error) {
      if (process.env.NODE_ENV === 'development') {
        // eslint-disable-next-line no-console
        console.error('마우스 패스스루 설정 실패:', error);
      }
    }
  }, [treeBridge]);





  const hierarchicalLinks = useMemo(() => (
    Array.isArray(data?.links)
      ? data.links.filter((link) => link?.relationship !== 'connection')
      : []
  ), [data?.links]);
  // tidyTreeData는 visibleGraph가 계산된 이후에 의존하도록 아래로 이동했습니다.

  // Color scheme for different levels
  const colorScheme = d3.scaleOrdinal(d3.schemeCategory10);

  // 현재 데이터에서 루트 노드 ID 계산 (부모 링크의 타겟이 아닌 노드)
  const getRootNodeId = useCallback(() => {
    const targetIds = new Set(hierarchicalLinks.map((l) => (
      typeof l.target === 'object' && l.target !== null ? l.target.id : l.target
    )));
    const rootNode = data.nodes.find((n) => !targetIds.has(n.id));
    return rootNode ? rootNode.id : null;
  }, [hierarchicalLinks, data.nodes]);

  const normalizeLinkEndpoint = useCallback((endpoint) => (
    typeof endpoint === 'object' && endpoint !== null ? endpoint.id : endpoint
  ), []);

  useTreePersistence({
    user,
    data,
    hierarchicalLinks,
    getRootNodeId,
    normalizeLinkEndpoint,
    activeTreeId,
    setActiveTreeId,
    writeSessionTreeId,
    saveTreeMetadata,
    saveTreeNodes,
    treeBridge,
    requestedTreeIdRef,
    treeLibrarySyncRef,
    setTreeSyncError,
    setIsTreeSyncing,
    isTrackingEmptyTree,
    stopTrackingEmptyTree,
    cleanupEmptyTrees,
    initializingTree,
  });

  useEffect(() => {
    if (typeof window === 'undefined') {
      return undefined;
    }
    const handleFocus = () => {
      if (!user) return;
      const sessionTree = readSessionTreeId();
      const normalized = sessionTree || null;
      if (normalized !== activeTreeId) {
        loadActiveTree({ treeId: normalized || undefined });
      }
    };
    window.addEventListener('focus', handleFocus);
    return () => window.removeEventListener('focus', handleFocus);
  }, [activeTreeId, loadActiveTree, readSessionTreeId, user]);

  // 노드 추가 함수
  const addNode = (parentId, nodeData) => {
    // 부모 ID 검증: 유효하지 않으면 루트로 대체
    const isValidParent = data.nodes.some(n => n.id === parentId);
    const resolvedParentId = isValidParent ? parentId : getRootNodeId();

    const now = Date.now();
    const newNode = {
      id: typeof crypto !== 'undefined' && crypto.randomUUID ? crypto.randomUUID() : `node_${now}_${Math.random().toString(36).substr(2, 9)}`,
      keyword: nodeData.keyword,
      fullText: nodeData.fullText,
      level: getNodeLevel(resolvedParentId) + 1,
      size: nodeData.size || 10,
      createdAt: now,
      updatedAt: now,
      conversation: [],
    };

    // 새 노드를 데이터에 추가
    if (willCreateCycle(resolvedParentId, newNode.id)) {
      showLinkValidationMessage('사이클이 생기기 때문에 연결할 수 없습니다.');
      return;
    }

    const newData = {
      ...data,
      nodes: [...data.nodes, newNode],
      links: [...data.links, { source: resolvedParentId, target: newNode.id, value: 1 }]
    };

    setData(newData);
    setConversationForNode(newNode.id, []);
  };

  // 노드 레벨 계산
  const getNodeLevel = (nodeId) => {
    const node = data.nodes.find(n => n.id === nodeId);
    return node ? node.level : 0;
  };

  const extractImportantKeyword = useCallback(async (questionText) => {
    const trimmed = typeof questionText === 'string' ? questionText.trim() : '';
    const fallbackToken = trimmed.split(/\s+/).find(Boolean) || 'Q';
    const fallbackKeyword = fallbackToken.slice(0, 48);

    if (!trimmed) {
      return fallbackKeyword;
    }

    try {
      const result = await treeBridge.extractKeyword({ question: trimmed });
      const candidate = typeof result?.keyword === 'string' ? result.keyword.trim() : '';
      if (result?.success && candidate) {
        const token = candidate.split(/\s+/).find(Boolean);
        if (token) {
          return token.slice(0, 48);
        }
      }

      const fallbackCandidate = candidate || (typeof result?.answer === 'string' ? result.answer : '');
      const fallbackWord = typeof fallbackCandidate === 'string'
        ? fallbackCandidate.trim().split(/\s+/).find(Boolean)
        : null;
      if (fallbackWord) {
        return fallbackWord.slice(0, 48);
      }
    } catch (error) {
      try {
        treeBridge.log('warn', 'keyword_extraction_failed', { message: error?.message || 'unknown error' });
      } catch (loggingError) {
        if (process.env.NODE_ENV === 'development') {
          // eslint-disable-next-line no-console
          console.warn('Keyword extraction logging failed', loggingError);
        }
      }
    }

    return fallbackKeyword;
  }, [treeBridge]);

  // 2번째 질문 처리 함수 (handleRequestAnswer 정의 후로 이동)

  // 부모 -> 자식 맵 계산 (원본 데이터 기준)
  const childrenByParent = React.useMemo(() => {
    const map = new Map();
    const normalizeId = (value) => (typeof value === 'object' && value !== null ? value.id : value);
    hierarchicalLinks.forEach((l) => {
      const sourceId = normalizeId(l.source);
      const targetId = normalizeId(l.target);
      if (!map.has(sourceId)) map.set(sourceId, []);
      map.get(sourceId).push(targetId);
    });
    return map;
  }, [hierarchicalLinks]);

  const parentByChild = React.useMemo(() => {
    const map = new Map();
    const normalizeId = (value) => (typeof value === 'object' && value !== null ? value.id : value);
    hierarchicalLinks.forEach((link) => {
      const sourceId = normalizeId(link.source);
      const targetId = normalizeId(link.target);
      map.set(targetId, sourceId);
    });
    return map;
  }, [hierarchicalLinks]);

  // 접힘 토글
  const toggleCollapse = (nodeId) => {
    setCollapsedNodeIds((prev) => {
      const next = new Set(prev);
      if (next.has(nodeId)) next.delete(nodeId); else next.add(nodeId);
      return next;
    });
  };

  const showLinkValidationMessage = useCallback((message) => {
    setLinkValidationError(message);
    if (linkValidationTimeoutRef.current) {
      const clear = typeof window !== 'undefined' ? window.clearTimeout : clearTimeout;
      clear(linkValidationTimeoutRef.current);
    }
    const schedule = typeof window !== 'undefined' ? window.setTimeout : setTimeout;
    linkValidationTimeoutRef.current = schedule(() => {
      setLinkValidationError(null);
      linkValidationTimeoutRef.current = null;
    }, 2600);
  }, []);

  const willCreateCycle = useCallback((sourceId, targetId, additionalLinks = []) => {
    const normalize = (value) => (typeof value === 'object' && value !== null ? value.id : value);
    const normalizedSource = normalize(sourceId);
    const normalizedTarget = normalize(targetId);

    if (!normalizedSource || !normalizedTarget) {
      return false;
    }

    if (normalizedSource === normalizedTarget) {
      return true;
    }

    const adjacency = new Map();

    const appendEdge = (from, to) => {
      if (!from || !to) {
        return;
      }
      if (!adjacency.has(from)) {
        adjacency.set(from, new Set());
      }
      adjacency.get(from).add(to);
    };

    const baseLinks = Array.isArray(hierarchicalLinks) ? hierarchicalLinks : [];
    baseLinks.forEach((link) => {
      appendEdge(normalize(link.source), normalize(link.target));
    });

    additionalLinks.forEach((link) => {
      if (link?.relationship === 'connection') {
        return;
      }
      appendEdge(normalize(link.source), normalize(link.target));
    });

    appendEdge(normalizedSource, normalizedTarget);

    const stack = [normalizedTarget];
    const visited = new Set();

    while (stack.length > 0) {
      const current = stack.pop();
      if (current === normalizedSource) {
        return true;
      }
      if (visited.has(current)) {
        continue;
      }
      visited.add(current);
      const neighbors = adjacency.get(current);
      if (!neighbors) {
        continue;
      }
      neighbors.forEach((next) => {
        if (!visited.has(next)) {
          stack.push(next);
        }
      });
    }

    return false;
  }, [hierarchicalLinks]);

  // 접힘 상태에 따른 보이는 노드/링크 계산
  const visibleGraph = React.useMemo(() => {
    const normalizeId = (value) => (typeof value === 'object' && value !== null ? value.id : value);
    const rootId = getRootNodeId();
    if (!rootId) {
      return {
        nodes: data.nodes.slice(),
        links: hierarchicalLinks.slice(),
        visibleSet: new Set(data.nodes.map((n) => n.id)),
      };
    }

    const visible = new Set();
    const stack = [rootId];
    while (stack.length > 0) {
      const current = stack.pop();
      if (visible.has(current)) continue;
      visible.add(current);
      if (collapsedNodeIds.has(current)) continue; // 하위는 숨김
      const children = childrenByParent.get(current) || [];
      for (const child of children) stack.push(child);
    }

    const filteredNodes = data.nodes.filter((n) => visible.has(n.id));
    const filteredLinks = hierarchicalLinks.filter((l) => {
      const s = normalizeId(l.source);
      const t = normalizeId(l.target);
      return visible.has(s) && visible.has(t) && !collapsedNodeIds.has(s);
    });

    return { nodes: filteredNodes, links: filteredLinks, visibleSet: visible };
  }, [data, collapsedNodeIds, childrenByParent, hierarchicalLinks, getRootNodeId]);

  // visibleGraph 이후에 의존하여 계산되는 tidyTreeData
  const tidyTreeData = useMemo(() => {
    const normalize = (value) => (typeof value === 'object' && value !== null ? value.id : value);

    const safeNodes = Array.isArray(visibleGraph.nodes) ? visibleGraph.nodes : [];
    const safeLinks = Array.isArray(visibleGraph.links) ? visibleGraph.links : [];

    return {
      nodes: safeNodes.map((node) => ({ ...node })),
      links: safeLinks.map((link) => ({
        source: normalize(link.source),
        target: normalize(link.target),
        relationship: link.relationship || 'hierarchy',
      })),
    };
  }, [visibleGraph.nodes, visibleGraph.links]);

  const tidyAssistantNode = useMemo(() => {
    if (!expandedNodeId) {
      return null;
    }
    const safeVisibleNodes = Array.isArray(visibleGraph.nodes) ? visibleGraph.nodes : [];
    const candidateInVisible = safeVisibleNodes.find((node) => node.id === expandedNodeId);
    if (candidateInVisible) {
      return candidateInVisible;
    }
    const safeAllNodes = Array.isArray(data.nodes) ? data.nodes : [];
    return safeAllNodes.find((node) => node.id === expandedNodeId) || null;
  }, [expandedNodeId, visibleGraph.nodes, data.nodes]);

  const viewportWidth = Number.isFinite(baseDimensions?.width) ? baseDimensions.width : null;
  const clampTidyPanelWidth = useCallback((rawWidth) => {
    const safeRaw = Number.isFinite(rawWidth) ? rawWidth : TIDY_ASSISTANT_PANEL_MIN_WIDTH;
    const minWidth = TIDY_ASSISTANT_PANEL_MIN_WIDTH;
    const viewportAllowance = viewportWidth
      ? Math.max(minWidth, viewportWidth - 320)
      : TIDY_ASSISTANT_PANEL_MAX_WIDTH;
    const maxWidth = Math.max(minWidth, Math.min(TIDY_ASSISTANT_PANEL_MAX_WIDTH, viewportAllowance));
    return Math.max(minWidth, Math.min(safeRaw, maxWidth));
  }, [viewportWidth]);
  const tidyAssistantPanelVisible = Boolean(expandedNodeId) && Boolean(tidyAssistantNode);
  const tidyAssistantDefaultWidth = useMemo(() => {
    const referenceWidth = viewportWidth && viewportWidth > 0
      ? viewportWidth * TIDY_ASSISTANT_PANEL_RATIO
      : (typeof window !== 'undefined' ? window.innerWidth * TIDY_ASSISTANT_PANEL_RATIO : TIDY_ASSISTANT_PANEL_MAX_WIDTH);
    return clampTidyPanelWidth(referenceWidth);
  }, [viewportWidth, clampTidyPanelWidth]);
  const tidyAssistantPanelWidth = tidyAssistantPanelVisible
    ? clampTidyPanelWidth(tidyPanelWidthOverride ?? tidyAssistantDefaultWidth)
    : 0;
  const tidyAssistantPanelOffset = tidyAssistantPanelVisible
    ? tidyAssistantPanelWidth + TIDY_ASSISTANT_PANEL_GAP
    : 0;

  // 트리는 항상 전체 화면 사용 (채팅창은 오버레이로 표시)
  const dimensions = useMemo(() => {
    if (!baseDimensions) return baseDimensions;
    return {
      ...baseDimensions,
    };
  }, [baseDimensions]);
  const tidyAssistantAttachments = useMemo(() => {
    if (!expandedNodeId) {
      return [];
    }
    const candidate = pendingAttachmentsByNode[expandedNodeId];
    return Array.isArray(candidate) ? candidate : [];
  }, [expandedNodeId, pendingAttachmentsByNode]);
  const tidyAssistantIsRoot = tidyAssistantNode ? !parentByChild.has(tidyAssistantNode.id) : false;
  const beginTidyPanelResize = useCallback((event) => {
    if (!tidyAssistantPanelVisible) {
      return;
    }
    if (typeof tidyPanelResizeCleanupRef.current === 'function') {
      tidyPanelResizeCleanupRef.current();
    }
    event.preventDefault();
    event.stopPropagation();

    const pointerId = typeof event.pointerId === 'number' ? event.pointerId : null;
    const startX = typeof event.clientX === 'number' ? event.clientX : 0;
    tidyPanelResizeStateRef.current = {
      isDragging: true,
      pointerId,
      startX,
      startWidth: tidyAssistantPanelWidth,
    };

    setIsTidyPanelResizing(true);

    const cleanup = () => {
      tidyPanelResizeStateRef.current = {
        isDragging: false,
        pointerId: null,
        startX: 0,
        startWidth: TIDY_ASSISTANT_PANEL_MIN_WIDTH,
      };
      document.removeEventListener('pointermove', handlePointerMove, true);
      document.removeEventListener('pointerup', handlePointerUp, true);
      document.removeEventListener('pointercancel', handlePointerUp, true);
      if (typeof document !== 'undefined' && document.body) {
        document.body.style.cursor = '';
      }
      setIsTidyPanelResizing(false);
      tidyPanelResizeCleanupRef.current = null;
    };

    function handlePointerMove(moveEvent) {
      if (!tidyPanelResizeStateRef.current.isDragging) {
        cleanup();
        return;
      }
      if (pointerId !== null && moveEvent.pointerId !== pointerId) {
        return;
      }
      moveEvent.preventDefault();
      const currentX = typeof moveEvent.clientX === 'number' ? moveEvent.clientX : tidyPanelResizeStateRef.current.startX;
      const delta = tidyPanelResizeStateRef.current.startX - currentX;
      const nextWidth = clampTidyPanelWidth(tidyPanelResizeStateRef.current.startWidth + delta);
      setTidyPanelWidthOverride(nextWidth);
    }

    function handlePointerUp(upEvent) {
      if (pointerId !== null && upEvent.pointerId !== pointerId) {
        return;
      }
      upEvent.preventDefault();
      cleanup();
    }

    document.addEventListener('pointermove', handlePointerMove, true);
    document.addEventListener('pointerup', handlePointerUp, true);
    document.addEventListener('pointercancel', handlePointerUp, true);
    if (typeof document !== 'undefined' && document.body) {
      document.body.style.cursor = 'col-resize';
    }
    tidyPanelResizeCleanupRef.current = cleanup;
  }, [tidyAssistantPanelVisible, tidyAssistantPanelWidth, clampTidyPanelWidth]);

  const getInitialConversationForNode = useCallback((nodeId) => getConversation(nodeId), [getConversation]);

  const setConversationForNode = useCallback((nodeId, messages) => {
    upsertConversation(nodeId, messages);
  }, [upsertConversation]);

  useEffect(() => {
    const isEmpty = !Array.isArray(data.nodes) || data.nodes.length === 0;
    setShowBootstrapChat(isEmpty && !isAwaitingCapture);

    if (isEmpty) {
      setSelectedNodeId(null);
      setExpandedNodeId(null);
      ensureBootstrap();
    } else {
      clearBootstrap();
    }
  }, [data.nodes, isAwaitingCapture, ensureBootstrap, clearBootstrap]);

  const clearPendingExpansion = useCallback(() => {
    pendingFocusNodeIdRef.current = null;
    if (expandTimeoutRef.current) {
      clearTimeout(expandTimeoutRef.current);
      expandTimeoutRef.current = null;
    }
  }, []);

  const collapseAssistantPanel = useCallback(() => {
    clearPendingExpansion();
    setExpandedNodeId(null);
  }, [clearPendingExpansion]);

  // 배경 클릭 핸들러 (채팅창 닫기)
  const handleBackgroundClick = useCallback(() => {
    // 채팅창 닫기 + 선택 해제
    collapseAssistantPanel();
    setSelectedNodeId(null);
  }, [collapseAssistantPanel]);

  const forwardPanZoomGesture = useCallback((event) => applyPanZoomGesture({
    event,
    svgElement: svgRef.current,
    zoomBehaviour: zoomBehaviourRef.current,
  }), []);

  // 부트스트랩 채팅창 위치 (화면 상단 중앙)
  // 초기 부팅 시(빈 그래프) 드래그 핸들 바로 아래에 채팅창 표시
  const handleConversationChange = (nodeId, messages) => {

    setConversationForNode(nodeId, messages);

  };

  const handleCloseNode = (nodeId) => {
    if (!nodeId) {
      collapseAssistantPanel();
      setSelectedNodeId(null);
      return;
    }
    if (expandedNodeId === nodeId) {
      collapseAssistantPanel();
    }
    setSelectedNodeId((current) => (current === nodeId ? null : current));
  };

  const buildContextMessages = useCallback((nodeId) => {
    if (!nodeId) return [];

    const chain = [];
    const guard = new Set();
    let current = nodeId;

    while (current) {
      if (guard.has(current)) break;
      guard.add(current);
      chain.unshift(current);
      current = parentByChild.get(current) || null;
    }

    const collected = [];
    chain.forEach((id) => {
      const history = getConversation(id);
      history.forEach((entry) => {
        if (!entry || typeof entry.text !== 'string') {
          return;
        }
        const text = entry.text.trim();
        if (!text) {
          return;
        }
        const role = entry.role === 'assistant' ? 'assistant' : 'user';
        collected.push({ role, content: text });
      });
    });

    const MAX_HISTORY_MESSAGES = 12;
    return collected.length > MAX_HISTORY_MESSAGES
      ? collected.slice(collected.length - MAX_HISTORY_MESSAGES)
      : collected;
  }, [parentByChild]);

  const invokeAgent = useCallback(async (channel, payload = {}) => {
    return AgentClient.request(channel, payload);
  }, []);

  const handleRequestAnswer = useCallback(
    async ({ node: targetNode, question, isRootNode }) => {
      const trimmedQuestion = (question || '').trim();
      if (!trimmedQuestion) {
        throw new Error('질문이 비어있습니다.');
      }

      const nodeId = targetNode?.id;
      const historyMessages = buildContextMessages(nodeId);

      const focusKeywordSet = new Set();
      const appendFocusKeyword = (value) => {
        if (typeof value !== 'string') {
          return;
        }
        const normalized = value.trim();
        if (!normalized) {
          return;
        }
        focusKeywordSet.add(normalized);
      };

      appendFocusKeyword(targetNode?.keyword);
      if (Array.isArray(targetNode?.keywords)) {
        targetNode.keywords.forEach(appendFocusKeyword);
      }
      if (typeof targetNode?.name === 'string') {
        appendFocusKeyword(targetNode.name);
      }
      if (Array.isArray(targetNode?.aliases)) {
        targetNode.aliases.forEach(appendFocusKeyword);
      }
      if (targetNode?.placeholder) {
        const { keyword: placeholderKeyword, keywords: placeholderKeywords, sourceText } = targetNode.placeholder;
        appendFocusKeyword(placeholderKeyword);
        appendFocusKeyword(sourceText);
        if (Array.isArray(placeholderKeywords)) {
          placeholderKeywords.forEach(appendFocusKeyword);
        }
      }

      const focusKeywords = Array.from(focusKeywordSet);

      const originalQuestion = typeof targetNode?.questionData?.question === 'string'
        ? targetNode.questionData.question.trim()
        : '';

      const contextPhrases = [];
      if (focusKeywords.length === 1) {
        contextPhrases.push(`현재 노드는 "${focusKeywords[0]}"라는 용어를 설명하기 위해 생성되었습니다. 사용자가 "이 단어" 혹은 "이 표현"이라고 말하면 이 용어를 지칭합니다.`);
      } else if (focusKeywords.length > 1) {
        const keywordList = focusKeywords.map((keyword) => `"${keyword}"`).join(', ');
        contextPhrases.push(`현재 노드는 ${keywordList} 등의 용어를 설명하기 위해 생성되었습니다. 사용자가 "이 단어" 혹은 "이 표현"이라고 말하면 이들 가운데 해당 맥락의 용어를 의미합니다.`);
      }

      if (originalQuestion) {
        contextPhrases.push(`이 노드는 처음에 "${originalQuestion}"이라는 질문으로 생성되었습니다.`);
      }

      const contextNote = contextPhrases.join(' ');
      const userMessageContent = contextNote
        ? `${contextNote}\n\n질문: ${trimmedQuestion}`
        : trimmedQuestion;

      const messages = [
        ...historyMessages,
        { role: 'user', content: userMessageContent },
      ];

      const payload = {
        question: trimmedQuestion,
        messages,
        nodeId,
        isRootNode,
      };

      if (focusKeywords.length > 0) {
        payload.focusKeywords = focusKeywords;
      }

      if (contextNote) {
        payload.questionContext = contextNote;
      }

      const response = await invokeAgent(isRootNode ? 'askRoot' : 'askChild', payload);

      return response;
    },
    [buildContextMessages, invokeAgent],
  );

  const handleBootstrapSubmit = useCallback(async (text, attachments = []) => {
    const trimmed = typeof text === 'string' ? text.trim() : '';
    if (!trimmed && (!Array.isArray(attachments) || attachments.length === 0)) {
      return;
    }

    const timestamp = Date.now();

    setConversationForNode('__bootstrap__', [
      {
        id: `${timestamp}-user`,
        role: 'user',
        text: trimmed,
        attachments: Array.isArray(attachments) && attachments.length ? attachments : undefined,
        timestamp,
      },
      { id: `${timestamp}-assistant`, role: 'assistant', text: '생각 중…', status: 'pending', timestamp: Date.now() },
    ]);

    try {
      const response = await handleRequestAnswer({
        node: { id: '__bootstrap__' },
        question: trimmed,
        isRootNode: true,
      });

      const rootId = createClientGeneratedId('root');
      const answer = typeof response?.answer === 'string' ? response.answer.trim() : '';
      const keyword = await extractImportantKeyword(trimmed);

      const rawConversation = [
        {
          id: `${timestamp}-user`,
          role: 'user',
          text: trimmed,
          attachments: Array.isArray(attachments) && attachments.length ? attachments : undefined,
          timestamp,
        },
        { id: `${timestamp}-assistant`, role: 'assistant', text: answer, status: 'complete', metadata: response, timestamp },
      ];

      const sanitizedConversation = sanitizeConversationMessages(rawConversation);

      const rootNode = {
        id: rootId,
        keyword: keyword || trimmed,
        fullText: answer || trimmed,
        level: 0,
        size: 20,
        status: 'answered',
        question: trimmed,
        answer,
        createdAt: timestamp,
        updatedAt: timestamp,
        conversation: sanitizedConversation,
      };

      setData(() => {
        const nextState = { nodes: [rootNode], links: [] };
        dataRef.current = nextState;
        return nextState;
      });

      setConversationForNode(rootId, sanitizedConversation);
      clearBootstrap();

      questionService.current.setQuestionCount(rootId, 1);
      setExpandedNodeId(rootId);
      setSelectedNodeId(rootId);
      setShowBootstrapChat(false);
    } catch (error) {
      setConversationForNode('__bootstrap__', [
        { id: `${timestamp}-user`, role: 'user', text: trimmed, timestamp },
        { id: `${timestamp}-assistant`, role: 'assistant', text: '⚠️ 루트 노드 생성 중 오류가 발생했습니다.', status: 'error', timestamp: Date.now() },
      ]);

      if (process.env.NODE_ENV === 'development') {
        // eslint-disable-next-line no-console
        console.error('bootstrap_submit_failed', error);
      }
    }
  }, [createClientGeneratedId, extractImportantKeyword, handleRequestAnswer, setConversationForNode, setShowBootstrapChat]);

  // 2번째 질문 처리 함수
  const handleSecondQuestion = useCallback(async (parentNodeId, question, answerFromLLM, metadata = {}) => {
    const trimmedQuestion = typeof question === 'string' ? question.trim() : '';
    const latestData = dataRef.current;
    const parentNode = latestData.nodes.find((n) => n.id === parentNodeId);
    if (!parentNode) {
      return;
    }

    const keyword = await extractImportantKeyword(trimmedQuestion || question);

    // 새 노드 생성 (빈 답변으로 시작)
    const newNodeData = questionService.current.createSecondQuestionNode(
      parentNodeId,
      trimmedQuestion || question,
      '', // 빈 답변으로 시작
      latestData.nodes,
      { keyword }
    );

    if (willCreateCycle(parentNodeId, newNodeData.id)) {
      showLinkValidationMessage('사이클이 생기기 때문에 연결할 수 없습니다.');
      return;
    }

    const timestamp = Date.now();
    const initialConversation = [
      { id: `${timestamp}-user`, role: 'user', text: trimmedQuestion || question },
      { id: `${timestamp}-assistant`, role: 'assistant', text: '생각 중…', status: 'pending' }
    ];

    setConversationForNode(newNodeData.id, initialConversation);

    setData((prev) => ({
      ...prev,
      nodes: [...prev.nodes, newNodeData],
      links: [...prev.links, { source: parentNodeId, target: newNodeData.id, value: 1 }]
    }));

    questionService.current.setQuestionCount(parentNodeId, 1);

    // 즉시 새 노드 열기
    setExpandedNodeId(newNodeData.id);
    setSelectedNodeId(newNodeData.id);

    // 새 노드에서 AI 답변 요청
    try {
      const result = await handleRequestAnswer({
        node: newNodeData,
        question: trimmedQuestion,
        isRootNode: false, // 자식 노드이므로 false
      });

      const answerText = result?.answer ?? '';
      const answerMetadata = result || {};

      // AI 답변으로 대화 업데이트
      const updatedConversation = [
        { id: `${timestamp}-user`, role: 'user', text: trimmedQuestion || question },
        { id: `${timestamp}-assistant`, role: 'assistant', text: answerText, status: 'complete', metadata: answerMetadata }
      ];

      setConversationForNode(newNodeData.id, updatedConversation);

      // 강제로 컴포넌트 리렌더링을 위해 상태 업데이트
      setData(prev => ({ ...prev }));
    } catch (error) {
      console.error('AI 답변 요청 실패:', error);
      // AI 답변 실패 시 fallback 답변 사용
      const fallbackAnswer = `${parentNode.keyword || parentNode.id} 관련 질문 "${trimmedQuestion}"에 대한 답변입니다. 이는 ${parentNode.fullText || '관련된 내용'}과 연관되어 있습니다.`;

      const fallbackConversation = [
        { id: `${timestamp}-user`, role: 'user', text: trimmedQuestion || question },
        { id: `${timestamp}-assistant`, role: 'assistant', text: fallbackAnswer, status: 'complete' }
      ];

      setConversationForNode(newNodeData.id, fallbackConversation);

      // 강제로 컴포넌트 리렌더링을 위해 상태 업데이트
      setData(prev => ({ ...prev }));
    }

    setTimeout(() => {
      const input = document.querySelector('textarea[placeholder="Ask anything..."]');
      if (input) {
        input.focus();
      }
    }, 50);
  }, [extractImportantKeyword, handleRequestAnswer, showLinkValidationMessage, willCreateCycle]);

  const handlePlaceholderCreate = (parentNodeId, keywords) => {
    if (!Array.isArray(keywords) || keywords.length === 0) return;
    const parentExists = data.nodes.some((node) => node.id === parentNodeId);
    if (!parentExists) return;

    const parentLevel = getNodeLevel(parentNodeId);
    const timestamp = Date.now();

    const placeholderNodes = keywords.map((keyword, index) => {
      const id = `placeholder_${timestamp}_${index}_${Math.random().toString(36).slice(2, 8)}`;
      const label = keyword && keyword.trim().length > 0 ? keyword.trim() : `Placeholder ${index + 1}`;
      return {
        id,
        keyword: label,
        fullText: '',
        level: parentLevel + 1,
        size: 12,
        status: 'placeholder',
        conversation: [],
        placeholder: {
          parentNodeId,
          createdAt: timestamp,
          sourceText: label,
        },
      };
    });

    const placeholderLinks = placeholderNodes.map((node) => ({
      source: parentNodeId,
      target: node.id,
      value: 1,
    }));

    if (placeholderLinks.some((link) => willCreateCycle(link.source, link.target))) {
      showLinkValidationMessage('사이클이 생기기 때문에 연결할 수 없습니다.');
      return;
    }

    const newData = {
      ...data,
      nodes: [...data.nodes, ...placeholderNodes],
      links: [...data.links, ...placeholderLinks],
    };

    setData(newData);
    placeholderNodes.forEach((node) => {
      setConversationForNode(node.id, []);
    });

    setSelectedNodeId(parentNodeId);
    setExpandedNodeId(parentNodeId);
  };

  const handleAnswerComplete = useCallback(async (nodeId, payload = {}) => {
    if (!nodeId) return;

    const question = typeof payload.question === 'string' ? payload.question.trim() : '';
    const answer = typeof payload.answer === 'string' ? payload.answer.trim() : '';
    const nodeSnapshot = dataRef.current.nodes.find((n) => n.id === nodeId);

    if (!nodeSnapshot) {
      return;
    }

    const resolvedAnswer = answer || nodeSnapshot.answer || '';
    const fallbackToken = question ? question.split(/\s+/).find(Boolean) : '';

    const isPlaceholderNode = nodeSnapshot.status === 'placeholder';
    const rawSourceText = typeof nodeSnapshot.placeholder?.sourceText === 'string'
      ? nodeSnapshot.placeholder.sourceText.trim()
      : '';
    const shouldPreserveKeyword = isPlaceholderNode
      && rawSourceText.length > 0
      && !/^Placeholder\s+\d+$/i.test(rawSourceText);

    let resolvedKeyword = nodeSnapshot.keyword || '';
    if (isPlaceholderNode && question && !shouldPreserveKeyword) {
      const keywordOverride = await extractImportantKeyword(question);
      resolvedKeyword = keywordOverride || fallbackToken || resolvedKeyword;
    }

    setData((prev) => {
      const nextNodes = prev.nodes.map((node) => {
        if (node.id !== nodeId) {
          return node;
        }

        return {
          ...node,
          keyword: (resolvedKeyword || node.keyword || '').slice(0, 48),
          fullText: resolvedAnswer || node.fullText || '',
          question: question || node.question || '',
          answer: resolvedAnswer || node.answer || '',
          status: 'answered',
          updatedAt: Date.now(),
        };
      });

      return {
        ...prev,
        nodes: nextNodes,
      };
    });
  }, [extractImportantKeyword]);

  const handleAnswerError = useCallback((nodeId, payload = {}) => {
    if (!nodeId) return;
    const message = payload?.error?.message || 'answer request failed';
    treeBridge.log('warn', 'agent_answer_error', { nodeId, message });
  }, [treeBridge]);

  // 노드 및 하위 노드 제거 함수
  const removeNodeAndDescendants = (nodeId) => {
    if (!nodeId) return;

    const normalizeId = (value) => (typeof value === 'object' && value !== null ? value.id : value);

    const toRemove = new Set();
    const stack = [nodeId];

    while (stack.length > 0) {
      const current = stack.pop();
      if (toRemove.has(current)) continue;
      toRemove.add(current);

      // 현재 노드의 자식 노드들을 스택에 추가
      hierarchicalLinks.forEach((link) => {
        const sourceId = normalizeId(link.source);
        const targetId = normalizeId(link.target);
        if (sourceId === current) {
          stack.push(targetId);
        }
      });
    }

    const newNodes = data.nodes.filter((n) => !toRemove.has(n.id));
    const newLinks = data.links.filter((l) => {
      const sourceId = normalizeId(l.source);
      const targetId = normalizeId(l.target);
      return !toRemove.has(sourceId) && !toRemove.has(targetId);
    });

    setData({ ...data, nodes: newNodes, links: newLinks });

    // 대화 상태 정리
    toRemove.forEach((id) => {
      deleteConversation(id);
    });

    // 선택/확장 상태 초기화
    if (selectedNodeId && toRemove.has(selectedNodeId)) {
      setSelectedNodeId(null);
    }
    if (expandedNodeId && toRemove.has(expandedNodeId)) {
      collapseAssistantPanel();
    }
  };

  const handleMemoCreate = useCallback((parentNodeId) => {
    const parentExists = dataRef.current?.nodes?.some((node) => node.id === parentNodeId);
    if (!parentExists) {
      return null;
    }

    const timestamp = Date.now();
    const memoId = createClientGeneratedId('memo');
    const parentNode = dataRef.current?.nodes?.find((node) => node.id === parentNodeId);
    const defaultTitle = parentNode?.keyword
      ? `${parentNode.keyword} 메모`
      : '새 메모';

    setData((prev) => ({
      ...prev,
      nodes: [
        ...prev.nodes,
        {
          id: memoId,
          nodeType: 'memo',
          memoParentId: parentNodeId,
          parentId: parentNodeId,
          keyword: defaultTitle,
          fullText: '',
          memo: {
            title: defaultTitle,
            content: '',
          },
          createdAt: timestamp,
          updatedAt: timestamp,
          conversation: [],
        },
      ],
      links: [
        ...prev.links,
        {
          source: parentNodeId,
          target: memoId,
          value: 0.6,
          relationship: 'memo',
        },
      ],
    }));

    return memoId;
  }, [createClientGeneratedId]);

  const handleMemoUpdate = useCallback((memoId, updates = {}) => {
    if (!memoId) {
      return;
    }

    setData((prev) => {
      let hasChanged = false;

      const nextNodes = prev.nodes.map((node) => {
        if (node.id !== memoId) {
          return node;
        }

        const currentMemo = node.memo || { title: '', content: '' };
        const nextTitle = typeof updates.title === 'string' ? updates.title : currentMemo.title;
        const nextContent = typeof updates.content === 'string' ? updates.content : currentMemo.content;

        if (nextTitle === currentMemo.title && nextContent === currentMemo.content) {
          return node;
        }

        hasChanged = true;

        return {
          ...node,
          memo: {
            title: nextTitle,
            content: nextContent,
          },
          keyword: node.nodeType === 'memo'
            ? (nextTitle || node.keyword || '').slice(0, 48)
            : node.keyword,
          fullText: node.nodeType === 'memo'
            ? (nextContent || '')
            : node.fullText,
          updatedAt: Date.now(),
        };
      });

      if (!hasChanged) {
        return prev;
      }

      return {
        ...prev,
        nodes: nextNodes,
      };
    });
  }, []);

  const requestUserInput = useCallback((message, defaultValue = '') => {
    if (typeof window === 'undefined' || typeof window.prompt !== 'function') {
      return { status: 'unavailable', value: null };
    }

    try {
      const result = window.prompt(message, defaultValue ?? '');
      if (result === null) {
        return { status: 'cancelled', value: null };
      }
      return { status: 'ok', value: result };
    } catch (error) {
      return { status: 'unavailable', value: null };
    }
  }, []);

  const handleNodeUpdate = useCallback(async (nodeId, updates = {}) => {
    try {
      const latestData = dataRef.current;
      if (!latestData || !Array.isArray(latestData.nodes)) {
        return;
      }

      const nodeIndex = latestData.nodes.findIndex(node => node.id === nodeId);
      if (nodeIndex === -1) {
        return;
      }

      // 노드 데이터 업데이트
      const updatedNodes = [...latestData.nodes];
      updatedNodes[nodeIndex] = {
        ...updatedNodes[nodeIndex],
        ...updates,
      };

      // 상태 업데이트
      setData(prev => ({
        ...prev,
        nodes: updatedNodes,
      }));

      // Supabase에 저장 (sizeScale 등 노드 속성 업데이트)
      if (activeTreeId && user?.id) {
        await saveTreeNodes({
          treeId: activeTreeId,
          nodes: updatedNodes,
        });
      }
    } catch (error) {
      console.error('노드 업데이트 실패:', error);
    }
  }, [activeTreeId, saveTreeNodes, user?.id]);

  const handleManualNodeCreate = useCallback((parentNodeId) => {
    const latestData = dataRef.current;
    if (!latestData || !Array.isArray(latestData.nodes) || latestData.nodes.length === 0) {
      return null;
    }

    const parentExists = latestData.nodes.some((node) => node.id === parentNodeId);
    const resolvedParentId = parentExists ? parentNodeId : getRootNodeId();

    if (!resolvedParentId) {
      showLinkValidationMessage('부모 노드를 찾을 수 없습니다.');
      return null;
    }

    const parentNode = latestData.nodes.find((node) => node.id === resolvedParentId);

    const defaultKeywordBase = parentNode?.keyword || parentNode?.id || '새 노드';
    const defaultKeyword = `${defaultKeywordBase}`;

    const keywordRequest = requestUserInput('추가할 노드의 제목을 입력하세요.', defaultKeyword);
    if (keywordRequest.status === 'cancelled') {
      return null;
    }

    const keyword = (keywordRequest.status === 'ok' ? keywordRequest.value : defaultKeyword).trim() || defaultKeyword;

    const descriptionRequest = requestUserInput('노드 설명을 입력하세요. (선택 사항)', '');
    if (descriptionRequest.status === 'cancelled') {
      return null;
    }
    const fullText = descriptionRequest.status === 'ok' ? (descriptionRequest.value || '').trim() : '';

    const level = (parentNode?.level ?? 0) + 1;
    const now = Date.now();
    const newNodeId = createClientGeneratedId('node');

    if (willCreateCycle(resolvedParentId, newNodeId)) {
      showLinkValidationMessage('사이클이 생기기 때문에 연결할 수 없습니다.');
      return null;
    }

    const nextNode = {
      id: newNodeId,
      keyword,
      fullText,
      level,
      size: typeof parentNode?.size === 'number' ? parentNode.size : 12,
      status: 'answered',
      conversation: [],
      createdAt: now,
      updatedAt: now,
    };

    setConversationForNode(newNodeId, []);

    setData((prev) => {
      const next = {
        ...prev,
        nodes: [...prev.nodes, nextNode],
        links: [...prev.links, { source: resolvedParentId, target: newNodeId, value: 1 }],
      };
      dataRef.current = next;
      return next;
    });

    return newNodeId;
  }, [createClientGeneratedId, getRootNodeId, requestUserInput, setConversationForNode, showLinkValidationMessage, willCreateCycle]);

  const handleManualRootCreate = useCallback((options = {}) => {
    const now = Date.now();
    const newNodeId = createClientGeneratedId('root');
    const position = options?.position || { x: 0, y: 0 };

    const existingRootCount = Array.isArray(dataRef.current?.nodes)
      ? dataRef.current.nodes.filter((node) => node?.level === 0).length
      : 0;

    const defaultKeyword = existingRootCount > 0
      ? `새 루트 노드 ${existingRootCount + 1}`
      : '새 루트 노드';

    const newNode = {
      id: newNodeId,
      keyword: options?.keyword || defaultKeyword,
      fullText: options?.fullText || '',
      level: 0,
      size: 20,
      status: 'answered',
      conversation: [],
      createdAt: now,
      updatedAt: now,
      x: Number.isFinite(position.x) ? position.x : 0,
      y: Number.isFinite(position.y) ? position.y : 0,
    };

    setConversationForNode(newNodeId, []);

    setData((prev) => {
      const nextState = (!prev || !Array.isArray(prev.nodes) || prev.nodes.length === 0)
        ? { nodes: [newNode], links: [] }
        : {
          ...prev,
          nodes: [...prev.nodes, newNode],
          links: Array.isArray(prev.links) ? prev.links.slice() : [],
        };

      dataRef.current = nextState;
      return nextState;
    });

    setSelectedNodeId(newNodeId);
    setExpandedNodeId(null);
    setShowBootstrapChat(false);
    return newNodeId;
  }, [createClientGeneratedId, setConversationForNode]);

  const handleManualLinkCreate = useCallback((sourceNodeId, targetNodeId) => {
    if (!sourceNodeId || !targetNodeId) {
      return null;
    }

    const latestData = dataRef.current;
    const normalize = (value) => (typeof value === 'object' && value !== null ? value.id : value);

    const availableNodes = latestData?.nodes || [];
    if (!availableNodes.length) {
      showLinkValidationMessage('연결할 노드를 찾을 수 없습니다.');
      return null;
    }

    if (!availableNodes.some((node) => node.id === sourceNodeId)) {
      showLinkValidationMessage('선택한 노드를 찾을 수 없습니다.');
      return null;
    }

    const targetNode = availableNodes.find((node) => node.id === targetNodeId);
    if (!targetNode) {
      showLinkValidationMessage('대상 노드를 찾지 못했습니다.');
      return null;
    }

    if (targetNodeId === sourceNodeId) {
      showLinkValidationMessage('같은 노드를 연결할 수 없습니다.');
      return null;
    }

    const existingConnection = (latestData?.links || []).some((link) => {
      if (link?.relationship !== 'connection') {
        return false;
      }
      const source = normalize(link.source);
      const target = normalize(link.target);
      const isSameDirection = source === sourceNodeId && target === targetNodeId;
      const isReverse = source === targetNodeId && target === sourceNodeId;
      return isSameDirection || isReverse;
    });

    if (existingConnection) {
      showLinkValidationMessage('이미 연결된 노드입니다.');
      return null;
    }

    setData((prev) => {
      const next = {
        ...prev,
        links: [
          ...(Array.isArray(prev.links) ? prev.links : []),
          {
            source: sourceNodeId,
            target: targetNodeId,
            value: 1,
            relationship: 'connection',
          },
        ],
      };
      dataRef.current = next;
      return next;
    });

    return { sourceId: sourceNodeId, targetId: targetNodeId };
  }, [showLinkValidationMessage]);

  // 노드 클릭 핸들러
  const handleNodeClick = (nodeId) => {
    setSelectedNodeId(nodeId);
  };

  useEffect(() => {
    data.nodes.forEach((node) => {
      if (!hasConversation(node.id)) {
        setConversationForNode(node.id, []);
      }
    });
  }, [data.nodes]);


  // 과거 생성된 Q2 노드들(및 하위 노드) 정리 - 최초 1회만 수행
  useEffect(() => {
    if (hasCleanedQ2Ref.current) return;

    const normalizeId = (value) => (typeof value === 'object' && value !== null ? value.id : value);
    const isQ2Node = (node) => {
      const hasQ2Keyword = typeof node.keyword === 'string' && /^\s*Q2\s*:/.test(node.keyword);
      const hasQ2Flag = node.questionData && Number(node.questionData.questionNumber) === 2;
      return hasQ2Keyword || hasQ2Flag;
    };

    const q2Roots = data.nodes.filter(isQ2Node);
    if (q2Roots.length === 0) {
      hasCleanedQ2Ref.current = true;
      return;
    }

    const toRemove = new Set(q2Roots.map((n) => n.id));
    const stack = q2Roots.map((n) => n.id);

    while (stack.length > 0) {
      const current = stack.pop();
      hierarchicalLinks.forEach((link) => {
        const sourceId = normalizeId(link.source);
        const targetId = normalizeId(link.target);
        if (sourceId === current && !toRemove.has(targetId)) {
          toRemove.add(targetId);
          stack.push(targetId);
        }
      });
    }

    if (toRemove.size === 0) {
      hasCleanedQ2Ref.current = true;
      return;
    }

    const newNodes = data.nodes.filter((n) => !toRemove.has(n.id));
    const newLinks = data.links.filter((l) => {
      const sourceId = normalizeId(l.source);
      const targetId = normalizeId(l.target);
      return !toRemove.has(sourceId) && !toRemove.has(targetId);
    });

    setData({ ...data, nodes: newNodes, links: newLinks });
    toRemove.forEach((id) => deleteConversation(id));
    if (selectedNodeId && toRemove.has(selectedNodeId)) setSelectedNodeId(null);
    if (expandedNodeId && toRemove.has(expandedNodeId)) collapseAssistantPanel();

    hasCleanedQ2Ref.current = true;
  }, [data, selectedNodeId, expandedNodeId, hierarchicalLinks]);

  useEffect(() => {
    // 기존 애니메이션 정리
    if (animationRef.current) {
      animationRef.current.stop();
    }

    // Tree layout과 애니메이션을 사용하여 노드 위치 계산
    const animation = treeAnimationService.current.calculateTreeLayoutWithAnimation(
      nodes, // 현재 노드 위치
      visibleGraph.nodes,
      visibleGraph.links,
      dimensions,
      (animatedNodes, animatedLinks) => {
        setNodes(animatedNodes);
        const { annotatedLinks, nextKeys } = markNewLinks(linkKeysRef.current, animatedLinks);
        linkKeysRef.current = nextKeys;
        setLinks(annotatedLinks);

        // 초기 로딩 시 전체 트리가 화면에 보이도록 설정 (TidyTreeView는 자체 computeDefaultTransform 사용)
        if (!isTidyView && !hasInitializedViewRef.current && animatedNodes.length > 0) {
          hasInitializedViewRef.current = true;
          
          // 약간의 지연을 두어 레이아웃 계산이 완료된 후 전체 트리 fit
          setTimeout(() => {
            const svgElement = svgRef.current;
            const zoom = zoomBehaviourRef.current;
            
            if (!svgElement || !zoom) return;
            
            // 전체 노드의 경계 계산
            let minX = Infinity;
            let maxX = -Infinity;
            let minY = Infinity;
            let maxY = -Infinity;
            
            animatedNodes.forEach(node => {
              if (Number.isFinite(node.x) && Number.isFinite(node.y)) {
                minX = Math.min(minX, node.x);
                maxX = Math.max(maxX, node.x);
                minY = Math.min(minY, node.y);
                maxY = Math.max(maxY, node.y);
              }
            });
            
            if (!Number.isFinite(minX) || !Number.isFinite(maxX)) return;
            
            // 여백 추가
            const padding = 80;
            const contentWidth = maxX - minX + padding * 2;
            const contentHeight = maxY - minY + padding * 2;
            const contentCenterX = (minX + maxX) / 2;
            const contentCenterY = (minY + maxY) / 2;
            
            // 화면에 맞는 scale 계산
            const viewportWidth = dimensions?.width || 800;
            const viewportHeight = dimensions?.height || 600;
            const scaleX = viewportWidth / contentWidth;
            const scaleY = viewportHeight / contentHeight;
            const scale = Math.min(scaleX, scaleY, 4); // max zoom
            const finalScale = Math.max(scale, 0.3); // min zoom
            
            // 중앙 정렬을 위한 translate 계산
            const translateX = viewportWidth / 2 - contentCenterX * finalScale;
            const translateY = viewportHeight / 2 - contentCenterY * finalScale;
            
            const initialTransform = d3.zoomIdentity
              .translate(translateX, translateY)
              .scale(finalScale);
            
            const selection = d3.select(svgElement);
            selection
              .transition()
              .duration(0)
              .call(zoom.transform, initialTransform);
            
            setViewTransform(initialTransform);
          }, 100);
        }
      },
      { orientation: 'vertical' }
    );

    animationRef.current = animation;

    // 기존 force simulation 정리
    if (simulationRef.current) {
      simulationRef.current.stop();
    }

    return () => {
      if (animationRef.current) {
        animationRef.current.stop();
      }
    };
  }, [dimensions, data, visibleGraph.nodes, visibleGraph.links, isTidyView, hierarchicalLinks, viewTransform, setViewTransform]);

  const focusNodeToCenter = useCallback((node, options = {}) => {
    // 기본 duration을 600ms로 설정 (부드러운 애니메이션)
    const defaultDuration = 600;
    return focusNodeToCenterUtil({
      node,
      svgElement: svgRef.current,
      zoomBehaviour: zoomBehaviourRef.current,
      dimensions,
      viewTransform,
      setViewTransform,
      duration: options.duration !== undefined ? options.duration : defaultDuration,
      scale: options.scale,
    });
  }, [dimensions, viewTransform, setViewTransform]);

  // Handle node click for assistant focus
  const handleNodeClickForAssistant = useCallback((payload) => {
    if (!payload) {
      return;
    }

    if (payload.type === 'dismiss') {
      collapseAssistantPanel();
      return;
    }

    const targetId = payload.id;

    // 싱글 클릭인 경우 (suppressPanelOpen === true) 선택 상태만 업데이트하고 패널은 열지 않음
    if (payload.suppressPanelOpen) {
      // targetId가 null이면 선택 해제
      setSelectedNodeId(targetId || null);
      return;
    }

    if (!targetId) {
      return;
    }

    const layoutNode = nodes.find((candidate) => candidate.id === targetId) || payload;

    pendingFocusNodeIdRef.current = targetId;
    setSelectedNodeId(targetId);

    setExpandedNodeId((current) => {
      // 이미 패널이 열려있으면 즉시 새 노드로 교체
      if (current) {
        return targetId;
      }
      return current;
    });

    Promise.resolve(focusNodeToCenter(layoutNode, { duration: 600 }))
      .catch(() => undefined)
      .then(() => {
        if (pendingFocusNodeIdRef.current !== targetId) {
          return;
        }

        if (expandTimeoutRef.current) {
          clearTimeout(expandTimeoutRef.current);
          expandTimeoutRef.current = null;
        }

        if (typeof window === 'undefined') {
          setExpandedNodeId(targetId);
          pendingFocusNodeIdRef.current = null;
          return;
        }

        expandTimeoutRef.current = window.setTimeout(() => {
          if (pendingFocusNodeIdRef.current === targetId) {
            setExpandedNodeId(targetId);
          }
          expandTimeoutRef.current = null;
          if (pendingFocusNodeIdRef.current === targetId) {
            pendingFocusNodeIdRef.current = null;
          }
        }, 140);
      });
  }, [nodes, focusNodeToCenter]);

  useEffect(() => {
    const unsubscribeStarted = captureBridge.onCaptureStarted(() => {
      setIsAwaitingCapture(true);
      setShowBootstrapChat(false);
      setWindowMousePassthrough(true);
    });

    return () => unsubscribeStarted?.();
  }, [captureBridge, setWindowMousePassthrough]);

  const handleCapturePayload = useCallback((payload) => {
    if (!payload?.base64) {
      setIsAwaitingCapture(false);
      setWindowMousePassthrough(false);
      return;
    }

    const rootId = getRootNodeId();
    const targetNodeId = rootId || '__bootstrap__';

    if (!targetNodeId) {
      setIsAwaitingCapture(false);
      setWindowMousePassthrough(false);
      return;
    }

    if (rootId) {
      handleNodeClickForAssistant({ id: rootId });
    } else {
      setShowBootstrapChat(true);
    }

    const dataUrl = `data:${payload.mimeType || 'image/png'};base64,${payload.base64}`;
    const attachment = {
      id: `capture-${payload.timestamp || Date.now()}`,
      type: 'image',
      mimeType: payload.mimeType || 'image/png',
      dataUrl,
      width: payload.width,
      height: payload.height,
      createdAt: payload.timestamp || Date.now(),
      label: 'Screenshot',
    };

    addAttachmentForNode(targetNodeId, attachment);
    setIsAwaitingCapture(false);
    setWindowMousePassthrough(false);
  }, [addAttachmentForNode, getRootNodeId, handleNodeClickForAssistant]);

  useEffect(() => {
    const unsubscribes = [
      captureBridge.onCaptureCompleted((payload) => {
        handleCapturePayload(payload);
      }),
      captureBridge.onCaptureCancelled(() => {
        setIsAwaitingCapture(false);
        setWindowMousePassthrough(false);
      }),
      captureBridge.onCaptureFailed(() => {
        setIsAwaitingCapture(false);
        setWindowMousePassthrough(false);
      }),
    ];

    return () => {
      unsubscribes.forEach((unsubscribe) => unsubscribe?.());
    };
  }, [
    handleCapturePayload,
    captureBridge,
    setShowBootstrapChat,
    setIsAwaitingCapture,
    setWindowMousePassthrough,
  ]);

  useEffect(() => {
    const pending = consumePendingCapturePayload();
    if (pending) {
      handleCapturePayload(pending);
    }
    return () => {
      setWindowMousePassthrough(false);
    };
  }, [consumePendingCapturePayload, handleCapturePayload, setWindowMousePassthrough]);

  // Drag behavior - 애니메이션 중에도 드래그 가능

  const getDragHandler = useCallback((nodeId) => createNodeDragHandler({
    nodeId,
    nodes,
    setNodes,
    animationRef,
    svgRef,
    contentGroupRef,
  }), [nodes, setNodes]);

  useEffect(() => {
    applyNodeDragHandlers({
      svgElement: svgRef.current,
      nodes,
      expandedNodeId,
      getHandler: getDragHandler,
    });
  }, [nodes, expandedNodeId, getDragHandler]);

  useEffect(() => {
    if (!expandedNodeId) return;
    raiseNodeLayer({ svgElement: svgRef.current, nodeId: expandedNodeId });
  }, [expandedNodeId, nodes]);

  useEffect(() => {
    if (!expandedNodeId) {
      outsidePointerRef.current = {
        active: false,
        pointerId: null,
        startX: 0,
        startY: 0,
        moved: false,
      };
      return undefined;
    }

    if (typeof document === 'undefined') {
      return undefined;
    }

    const pointerState = outsidePointerRef.current;

    const resetState = () => {
      pointerState.active = false;
      pointerState.pointerId = null;
      pointerState.startX = 0;
      pointerState.startY = 0;
      pointerState.moved = false;
    };

    const handlePointerDown = (event) => {
      const target = event.target;
      if (target instanceof Element && target.closest('[data-interactive-zone="true"]')) {
        resetState();
        return;
      }
      if (target instanceof Element && target.closest('[data-node-id]')) {
        resetState();
        return;
      }

      pointerState.active = true;
      pointerState.pointerId = typeof event.pointerId === 'number' ? event.pointerId : null;
      pointerState.startX = typeof event.clientX === 'number' ? event.clientX : 0;
      pointerState.startY = typeof event.clientY === 'number' ? event.clientY : 0;
      pointerState.moved = false;
    };

    const handlePointerMove = (event) => {
      if (!pointerState.active) return;
      if (pointerState.pointerId !== null && event.pointerId !== pointerState.pointerId) return;

      const deltaX = Math.abs((typeof event.clientX === 'number' ? event.clientX : 0) - pointerState.startX);
      const deltaY = Math.abs((typeof event.clientY === 'number' ? event.clientY : 0) - pointerState.startY);
      if (deltaX > 6 || deltaY > 6) {
        pointerState.moved = true;
      }
    };

    const finalizePointer = (event) => {
      if (!pointerState.active) return;
      if (pointerState.pointerId !== null && event.pointerId !== pointerState.pointerId) {
        resetState();
        return;
      }

      const shouldClose = pointerState.moved === false;
      resetState();

      if (shouldClose) {
        collapseAssistantPanel();
      }
    };

    document.addEventListener('pointerdown', handlePointerDown, true);
    document.addEventListener('pointermove', handlePointerMove, true);
    document.addEventListener('pointerup', finalizePointer, true);
    document.addEventListener('pointercancel', finalizePointer, true);

    return () => {
      document.removeEventListener('pointerdown', handlePointerDown, true);
      document.removeEventListener('pointermove', handlePointerMove, true);
      document.removeEventListener('pointerup', finalizePointer, true);
      document.removeEventListener('pointercancel', finalizePointer, true);
      resetState();
    };
  }, [expandedNodeId, collapseAssistantPanel]);

  // ESC 키로 트리1 채팅창 닫기
  useEffect(() => {
    if (!isTidyView || !expandedNodeId) {
      return undefined;
    }

    const handleKeyDown = (event) => {
      if (event.key === 'Escape') {
        event.preventDefault();
        collapseAssistantPanel();
      }
    };

    window.addEventListener('keydown', handleKeyDown);
    return () => window.removeEventListener('keydown', handleKeyDown);
  }, [isTidyView, expandedNodeId, collapseAssistantPanel]);

  // 컴포넌트 언마운트 시 애니메이션 정리
  useEffect(() => {
    return () => {
      if (animationRef.current) {
        animationRef.current.stop();
      }
      treeAnimationService.current.cleanup();
      clearPendingExpansion();
      outsidePointerRef.current = {
        active: false,
        pointerId: null,
        startX: 0,
        startY: 0,
        moved: false,
      };
    };
  }, [clearPendingExpansion]);

  return (
    <div
      className="relative flex overflow-hidden bg-transparent rounded-xl"
      style={{
        // 투명 창에서 이전 프레임 잔상 방지: 독립 합성 레이어 확보
        willChange: 'transform, opacity, background',
        transform: 'translateZ(0)',
        WebkitTransform: 'translateZ(0)',
        backfaceVisibility: 'hidden',
        WebkitBackfaceVisibility: 'hidden',
        pointerEvents: 'auto',
        background: currentTheme.background,
        backdropFilter: 'blur(8px)',
        WebkitBackdropFilter: 'blur(8px)',
        // 창틀 여유 공간까지 완전히 채우기
        position: 'fixed',
        top: 0,
        left: 0,
        right: 0,
        bottom: 0,
        width: '100vw',
        height: '100vh',
        margin: 0,
        padding: 0,
      }}
    >
      {initializingTree && (
        <div className="absolute inset-0 z-[1200] flex items-center justify-center bg-slate-950/70 backdrop-blur-sm">
          <div className="flex flex-col items-center gap-3 text-slate-200">
            <div className="h-10 w-10 animate-spin rounded-full border-2 border-slate-500 border-t-transparent" />
            <p className="text-sm">트리를 불러오는 중입니다...</p>
          </div>
        </div>
      )}
      {treeSyncError ? (
        <div className="absolute bottom-6 left-1/2 z-[1200] w-[320px] -translate-x-1/2 rounded-lg border border-red-400/60 bg-red-900/60 px-4 py-3 text-xs text-red-100 shadow-lg">
          <p className="font-medium">동기화 오류</p>
          <p className="opacity-80">{treeSyncError.message || 'Supabase와 동기화할 수 없습니다.'}</p>
        </div>
      ) : null}
      {linkValidationError ? (
        <div className="pointer-events-none absolute top-4 right-6 z-[1300]">
          <div className="pointer-events-auto rounded-lg border border-red-400/60 bg-red-900/80 px-3 py-2 text-xs font-medium text-red-100 shadow-lg">
            {linkValidationError}
          </div>
        </div>
      ) : null}
      {tidyAssistantPanelVisible && tidyAssistantNode && (
        <div className="absolute inset-y-0 right-0 z-[1200] flex"
          style={{ width: tidyAssistantPanelWidth, overflow: 'visible' }}
          data-interactive-zone="true"
        >
          <div className="pointer-events-auto relative flex h-full w-full">
            <div
              role="separator"
              aria-orientation="vertical"
              onPointerDown={beginTidyPanelResize}
              className={`absolute inset-y-0 left-0 w-3 cursor-col-resize select-none transition ${isTidyPanelResizing ? 'bg-white/15' : 'bg-transparent hover:bg-white/10'}`}
              style={{ touchAction: 'none', transform: 'translateX(-50%)' }}
            >
              <div className="pointer-events-none absolute left-1/2 top-1/2 h-16 w-[2px] -translate-x-1/2 -translate-y-1/2 rounded-full bg-white/70" />
              <span className="sr-only">Resize assistant panel</span>
            </div>
            <div className="flex h-full w-full overflow-hidden">
              <NodeAssistantPanel
                node={tidyAssistantNode}
                color={d3.schemeCategory10[0]}
                onSizeChange={() => { }}
                onSecondQuestion={handleSecondQuestion}
                onPlaceholderCreate={handlePlaceholderCreate}
                questionService={questionService.current}
                initialConversation={getInitialConversationForNode(expandedNodeId)}
                onConversationChange={(messages) => {
                  if (expandedNodeId) {
                    handleConversationChange(expandedNodeId, messages);
                  }
                }}
                onRequestAnswer={handleRequestAnswer}
                onAnswerComplete={handleAnswerComplete}
                onAnswerError={handleAnswerError}
                isRootNode={tidyAssistantIsRoot}
                bootstrapMode={false}
                onCloseNode={() => handleCloseNode(expandedNodeId)}
                onPanZoomGesture={forwardPanZoomGesture}
                nodeScaleFactor={nodeScaleFactor}
                nodeSummary={{
                  label: tidyAssistantNode.keyword || tidyAssistantNode.id,
                  intro: tidyAssistantNode.fullText || '',
                  bullets: [],
                }}
                treeNodes={Array.isArray(visibleGraph.nodes) ? visibleGraph.nodes : []}
                treeLinks={Array.isArray(visibleGraph.links) ? visibleGraph.links : []}
                onNodeSelect={(targetNode) => {
                  const targetId = targetNode?.id;
                  if (targetId && targetId !== expandedNodeId) {
                    handleNodeClickForAssistant({ id: targetId, source: 'assistant-panel' });
                  }
                }}
                attachments={tidyAssistantAttachments}
                onAttachmentsChange={(nextAttachments) => {
                  if (expandedNodeId) {
                    setAttachmentsForNode(expandedNodeId, nextAttachments);
                  }
                }}
              />
            </div>
          </div>
        </div>
      )}

      {/* 창 드래그 핸들 - 중앙 최상단 */}
      <div
        className="absolute top-2 left-1/2 z-[1300] -translate-x-1/2 cursor-grab active:cursor-grabbing"
        style={{ WebkitAppRegion: 'drag' }}
      >
        <div
          className="relative flex h-8 items-center justify-between rounded-full bg-black/60 backdrop-blur-sm border border-black/50 shadow-lg hover:bg-black/80 transition-colors px-3"
          style={{ width: '240px' }}
        >
          {/* 왼쪽: 설정 & 테마 버튼 */}
          <div className="flex items-center gap-2" style={{ WebkitAppRegion: 'no-drag' }}>
            <button
              ref={handleMenuButtonRef}
              type="button"
              className="flex h-5 w-5 items-center justify-center rounded-full border border-gray-500/60 bg-black/40 p-0.5 transition-all duration-200 hover:bg-gray-700/80"
              onClick={(event) => {
                event.stopPropagation();
                toggleHandleMenu();
              }}
              onMouseDown={(event) => event.stopPropagation()}
              tabIndex={-1}
              title="트리 설정"
            >
              <Settings className="h-3.5 w-3.5 text-white/90" aria-hidden="true" />
            </button>

            {/* 테마 토글 버튼 */}
            <button
              className="group flex h-5 w-5 items-center justify-center rounded-full bg-black/40 border border-gray-500/60 hover:bg-gray-700/80 transition-all duration-200"
              onClick={cycleTheme}
              onMouseDown={(e) => e.stopPropagation()}
              tabIndex={-1}
              title={`테마 변경 (현재: ${activeTheme.label})`}
            >
              <ActiveThemeIcon className="h-3 w-3 text-white/90" />
            </button>
          </div>

          {/* 오른쪽: 전체화면 & 닫기 버튼 */}
          <div className="flex items-center gap-2" style={{ WebkitAppRegion: 'no-drag' }}>
            {/* 최대화 버튼 */}
            <button
              className="group flex h-5 w-5 items-center justify-center rounded-full bg-black/40 border border-gray-500/60 hover:bg-gray-700/80 transition-all duration-200"
              onClick={() => {
                const controls = treeBridge.windowControls || {};
                const handler = controls.maximize || controls.toggleFullScreen;
                if (typeof handler !== 'function') {
                  return;
                }
                const maybeResult = handler();
                if (maybeResult && typeof maybeResult.catch === 'function') {
                  maybeResult.catch(() => { });
                }
              }}
              onMouseDown={(e) => e.stopPropagation()}
              tabIndex={-1}
              title="최대화"
            >
              <svg className="h-3 w-3 text-white/90" fill="none" stroke="currentColor" viewBox="0 0 24 24">
                <path strokeLinecap="round" strokeLinejoin="round" strokeWidth={2} d="M4 8V4m0 0h4M4 4l5 5m11-1V4m0 0h-4m4 0l-5 5M4 16v4m0 0h4m-4 0l5-5m11 5l-5-5m5 5v-4m0 4h-4" />
              </svg>
            </button>

            {/* 닫기 버튼 */}
            <button
              className="group flex h-5 w-5 items-center justify-center rounded-full bg-black/60 border border-gray-500/60 hover:bg-white/80 hover:shadow-xl hover:shadow-white/40 hover:scale-110 transition-all duration-200"
              onClick={() => {
                if (process.env.NODE_ENV === 'development') {
                  // 개발 중 동작 여부 확인용
                  // eslint-disable-next-line no-console
                  console.log('[Jarvis] Drag handle close requested');
                }

                const hideWindow = () => {
                  if (process.env.NODE_ENV === 'development') {
                    // eslint-disable-next-line no-console
                    console.log('[Jarvis] hideWindow fallback triggered');
                  }
                  try {
                    const toggleResult = treeBridge.toggleWindow();
                    if (toggleResult && typeof toggleResult.then === 'function') {
                      toggleResult.catch(() => { });
                      return;
                    }
                    if (toggleResult !== null && toggleResult !== undefined) {
                      return;
                    }
                  } catch (toggleError) {
                    if (process.env.NODE_ENV === 'development') {
                      // eslint-disable-next-line no-console
                      console.warn('[Jarvis] toggleWindow failed', toggleError);
                    }
                  }

                  if (typeof window !== 'undefined' && typeof window.close === 'function') {
                    window.close();
                  }
                };

                try {
                  const maybeResult = treeBridge.windowControls.close();
                  if (process.env.NODE_ENV === 'development') {
                    const tag = '[Jarvis] windowControls.close result';
                    if (maybeResult && typeof maybeResult.then === 'function') {
                      maybeResult.then((response) => {
                        // eslint-disable-next-line no-console
                        console.log(tag, response);
                      }).catch((err) => {
                        // eslint-disable-next-line no-console
                        console.log(`${tag} (rejected)`, err);
                      });
                    } else {
                      // eslint-disable-next-line no-console
                      console.log(tag, maybeResult);
                    }
                  }

                  if (maybeResult && typeof maybeResult.then === 'function') {
                    maybeResult
                      .then((response) => {
                        if (process.env.NODE_ENV === 'development') {
                          // eslint-disable-next-line no-console
                          console.log('[Jarvis] close response (async)', response, response?.error);
                        }
                        if (!response?.success) {
                          hideWindow();
                        }
                      })
                      .catch((err) => {
                        if (process.env.NODE_ENV === 'development') {
                          // eslint-disable-next-line no-console
                          console.warn('[Jarvis] close response error', err);
                        }
                        hideWindow();
                      });
                    return;
                  }

                  if (maybeResult && maybeResult.success === false) {
                    hideWindow();
                    return;
                  }

                  if (maybeResult !== null && maybeResult !== undefined) {
                    return;
                  }
                } catch (error) {
                  if (process.env.NODE_ENV === 'development') {
                    // eslint-disable-next-line no-console
                    console.warn('[Jarvis] windowControls.close failed', error);
                  }
                  hideWindow();
                  return;
                }

                hideWindow();
              }}
              onMouseDown={(e) => e.stopPropagation()}
              tabIndex={-1}
            >
              <svg
                className="h-3 w-3 text-white group-hover:text-black"
                fill="none"
                stroke="currentColor"
                viewBox="0 0 24 24"
              >
                <path
                  strokeLinecap="round"
                  strokeLinejoin="round"
                  strokeWidth={2}
                  d="M6 18L18 6M6 6l12 12"
                />
              </svg>
            </button>
          </div>

          {isHandleMenuOpen ? (
            <div
              ref={handleMenuRef}
              className="absolute right-0 top-10 w-48 rounded-lg border border-white/15 bg-black/85 p-2 text-xs text-white/90 shadow-xl backdrop-blur"
              style={{ WebkitAppRegion: 'no-drag' }}
              onMouseDown={(event) => event.stopPropagation()}
              onClick={(event) => event.stopPropagation()}
            >
              <div>
                <p className="px-3 text-[10px] font-semibold uppercase tracking-[0.12em] text-white/45">뷰 모드</p>
                <button
                  type="button"
                  onClick={() => handleViewSwitch('tree1')}
                  className={`mt-1 flex w-full items-center justify-between rounded-md px-3 py-2 text-left transition ${viewMode === 'tree1' ? 'bg-white text-black font-semibold' : 'text-white/80 hover:bg-white/10'}`}
                  tabIndex={-1}
                >
                  <span>트리 1</span>
                  {viewMode === 'tree1' ? <span className="text-xs font-medium text-black/70">현재</span> : null}
                </button>
                <button
                  type="button"
                  onClick={() => handleViewSwitch('tree2')}
                  className={`mt-1 flex w-full items-center justify-between rounded-md px-3 py-2 text-left transition ${viewMode === 'tree2' ? 'bg-white text-black font-semibold' : 'text-white/80 hover:bg-white/10'}`}
                  tabIndex={-1}
                >
                  <span>트리 2</span>
                  {viewMode === 'tree2' ? <span className="text-xs font-medium text-black/70">현재</span> : null}
                </button>
              </div>
            </div>
          ) : null}
        </div>
      </div>

      {/* 트리 탭 바: 상단 핸들 왼쪽 끝과 정렬 */}
      <div
        className="absolute z-[1250]"
        style={{
          top: '2.75rem',
          left: '50%',
          transform: 'translateX(-50%)',
        }}
      >
        <TreeTabBar
          theme={theme}
          activeTreeId={activeTreeId}
          activeTabId={activeTabId}
          tabs={sessionTabs}
          onTabChange={(tab) => {
            if (tab?.treeId) {
              // 기존 탭 클릭이 아닌 경우에만 새 탭 추가
              if (!tab.isExistingTab) {
                setSessionTabs((prev) => {
                  // 새 트리 선택 시 항상 새 탭으로 추가 (같은 트리를 여러 탭에서 열 수 있음)
                  const newTabId = `${tab.treeId}_${Date.now()}_${Math.random().toString(36).slice(2, 8)}`;
                  setActiveTabId(newTabId);
                  return [...prev, {
                    id: newTabId,
                    treeId: tab.treeId,
                    title: tab.title || `트리 ${prev.length + 1}`
                  }];
                });
              } else {
                // 기존 탭 클릭 시 해당 탭의 ID로 설정
                setActiveTabId(tab.tabId);
              }
              // 모든 탭에서 같은 treeId를 공유하므로 단순히 treeId로 로드
              loadActiveTree({ treeId: tab.treeId });
            } else {
              // 새 트리 생성
              loadActiveTree({ treeId: undefined });
            }
          }}
          onTabDelete={(tabId) => {
            // 삭제 전에 남은 탭 확인
            const remaining = sessionTabs.filter(tab => tab.id !== tabId);

            // 세션 탭 목록에서 제거
            setSessionTabs(remaining);

            // 삭제한 탭이 현재 활성 탭이면 다른 탭으로 전환
            if (tabId === activeTabId) {
              if (remaining.length > 0) {
                const nextTab = remaining[0];
                setActiveTabId(nextTab.id);
                loadActiveTree({ treeId: nextTab.treeId });
              } else {
                setActiveTabId(null);
                loadActiveTree({ treeId: undefined });
              }
            }
          }}
        />
      </div>

      {isTreeSyncing && !initializingTree ? (
        <div className="pointer-events-none absolute bottom-6 right-6 z-[1200] rounded-full bg-slate-900/80 px-3 py-1 text-[11px] font-medium text-slate-100 shadow-lg">
          자동 저장 중...
        </div>
      ) : null}

      {isForceView && showBootstrapChat && (
        <div
          className="pointer-events-none absolute"
          style={{
            left: '50%',
            top: '50%',
            transform: 'translate(-50%, -50%)',
            width: 600,
            height: 640,
            zIndex: 1000,
          }}
          data-interactive-zone="true"
        >
          <div className="pointer-events-auto" style={{ width: '100%', height: '100%' }}>
            <NodeAssistantPanel
              node={{ id: '__bootstrap__', keyword: '', fullText: '' }}
              color={d3.schemeCategory10[0]}
              onSizeChange={() => { }}
              onSecondQuestion={() => { }}
              onPlaceholderCreate={() => { }}
              questionService={questionService.current}
              initialConversation={getInitialConversationForNode('__bootstrap__')}
              onConversationChange={(messages) => handleConversationChange('__bootstrap__', messages)}
              nodeSummary={{ label: '첫 노드', intro: '첫 노드를 생성하세요.', bullets: [] }}
              isRootNode={true}
              bootstrapMode={true}
              onBootstrapFirstSend={handleBootstrapSubmit}
              onPanZoomGesture={forwardPanZoomGesture}
              nodeScaleFactor={nodeScaleFactor}
              attachments={pendingAttachmentsByNode['__bootstrap__'] || []}
              onAttachmentsChange={(next) => setAttachmentsForNode('__bootstrap__', next)}
            />
          </div>
        </div>
      )}

      {isForceView && (
        <div
          className="absolute inset-0"
        >
          <ForceDirectedTree
            data={data}
            dimensions={dimensions}
            onNodeClick={handleNodeClickForAssistant}
            onNodeRemove={removeNodeAndDescendants}
            onNodeUpdate={handleNodeUpdate}
            onMemoCreate={handleMemoCreate}
            onMemoUpdate={handleMemoUpdate}
            onNodeCreate={handleManualNodeCreate}
            onLinkCreate={handleManualLinkCreate}
            onRootCreate={handleManualRootCreate}
            treeId={activeTreeId}
            userId={user?.id}
            questionService={questionService.current}
            getInitialConversation={getInitialConversationForNode}
            onConversationChange={handleConversationChange}
            onRequestAnswer={handleRequestAnswer}
            onAnswerComplete={handleAnswerComplete}
            onAnswerError={handleAnswerError}
            onSecondQuestion={handleSecondQuestion}
            onPlaceholderCreate={handlePlaceholderCreate}
            theme={theme}
            attachmentsByNode={pendingAttachmentsByNode}
            onNodeAttachmentsChange={setAttachmentsForNode}
            hideAssistantPanel={true}
            selectedNodeId={selectedNodeId}
<<<<<<< HEAD
            onBackgroundClick={collapseAssistantPanel}
            disableAutoFocus={true}
=======
            onBackgroundClick={handleBackgroundClick}
            isChatPanelOpen={Boolean(expandedNodeId)}
>>>>>>> ae08e6b6
          />
        </div>
      )}

      {isTidyView && (
        <div
          className="absolute inset-0"
        >
          <TidyTreeView
            data={data}
            dimensions={dimensions}
            fitRequestVersion={data?.nodes?.length || 0}
            theme={theme}
            background={currentTheme.background}
            onNodeClick={handleNodeClickForAssistant}
            selectedNodeId={selectedNodeId}
            activeTreeId={activeTreeId}
<<<<<<< HEAD
            onBackgroundClick={collapseAssistantPanel}
            disableAutoFocus={true}
=======
            onBackgroundClick={handleBackgroundClick}
            isChatPanelOpen={Boolean(expandedNodeId)}
>>>>>>> ae08e6b6
            onReorderSiblings={(parentId, orderedChildIds) => {
              if (!parentId || !Array.isArray(orderedChildIds)) return;

              const normalize = (v) => (typeof v === 'object' && v !== null ? v.id : v);

              if (parentId === '__virtual_root__') {
                const targetIds = new Set(hierarchicalLinks.map(l => normalize(l.target)));
                const rootNodes = (data.nodes || []).filter(n => !targetIds.has(n.id));

                if (rootNodes.length <= 1) return;

                const orderedRoots = orderedChildIds
                  .map(id => rootNodes.find(n => n.id === id))
                  .filter(Boolean);

                const nonRootNodes = (data.nodes || []).filter(n => targetIds.has(n.id));

                setData((prev) => ({
                  ...prev,
                  nodes: [...orderedRoots, ...nonRootNodes]
                }));
                return;
              }

              const currentChildIds = (hierarchicalLinks
                .filter((l) => normalize(l.source) === parentId)
                .map((l) => normalize(l.target)));

              if (currentChildIds.length <= 1) return;

              const nextLinks = (data.links || []).map((l) => ({ ...l }));
              const indices = [];
              for (let i = 0; i < nextLinks.length; i++) {
                const s = normalize(nextLinks[i].source);
                const t = normalize(nextLinks[i].target);
                if (s === parentId && currentChildIds.includes(t) && nextLinks[i].relationship !== 'connection') {
                  indices.push(i);
                }
              }
              if (indices.length <= 1) return;

              const childLinkObjs = indices.map((idx) => nextLinks[idx]);
              indices.sort((a, b) => b - a).forEach((idx) => nextLinks.splice(idx, 1));

              const template = childLinkObjs[0] || { value: 1 };
              const rebuilt = orderedChildIds.map((cid) => ({ source: parentId, target: cid, value: template.value }));

              const insertAt = Math.min(...indices);
              nextLinks.splice(insertAt, 0, ...rebuilt);

              setData((prev) => ({ ...prev, links: nextLinks }));
            }}
          />
        </div>
      )}

      {/* 디버그 패널 제거됨 */}
      <div
        ref={overlayContainerRef}
        className="pointer-events-none absolute inset-0 z-10"
        style={{ overflow: 'visible' }}
      />
    </div>
  );
};

export default HierarchicalForceTree;<|MERGE_RESOLUTION|>--- conflicted
+++ resolved
@@ -197,24 +197,6 @@
   const questionService = useRef(new QuestionService());
   const hasInitializedViewRef = useRef(false);
 
-<<<<<<< HEAD
-  // activeTreeId 변경 시 탭 목록에 추가 및 뷰 초기화
-  useEffect(() => {
-    if (!activeTreeId) return;
-
-    setSessionTabs((prev) => {
-      // 이미 있는 탭이면 추가하지 않음
-      if (prev.some(tab => tab.id === activeTreeId)) {
-        return prev;
-      }
-
-      // 새 탭 추가
-      return [...prev, { id: activeTreeId, title: `트리 ${prev.length + 1}` }];
-    });
-
-    // activeTreeId가 변경되면 뷰 초기화 플래그 리셋 (새 트리 로딩 시 자동 중심 설정)
-    hasInitializedViewRef.current = false;
-=======
   // activeTreeId 변경 시 탭 목록에 추가 (초기 로드 시에만)
   const isInitialLoadRef = useRef(true);
   useEffect(() => {
@@ -236,7 +218,6 @@
       });
       isInitialLoadRef.current = false;
     }
->>>>>>> ae08e6b6
   }, [activeTreeId]);
 
   // 키보드 탭(→ 다음 탭), Shift+Tab(← 이전 탭)으로 탭 전환 (Ref를 통해 안전 호출)
@@ -2744,13 +2725,8 @@
             onNodeAttachmentsChange={setAttachmentsForNode}
             hideAssistantPanel={true}
             selectedNodeId={selectedNodeId}
-<<<<<<< HEAD
-            onBackgroundClick={collapseAssistantPanel}
-            disableAutoFocus={true}
-=======
             onBackgroundClick={handleBackgroundClick}
             isChatPanelOpen={Boolean(expandedNodeId)}
->>>>>>> ae08e6b6
           />
         </div>
       )}
@@ -2768,13 +2744,8 @@
             onNodeClick={handleNodeClickForAssistant}
             selectedNodeId={selectedNodeId}
             activeTreeId={activeTreeId}
-<<<<<<< HEAD
-            onBackgroundClick={collapseAssistantPanel}
-            disableAutoFocus={true}
-=======
             onBackgroundClick={handleBackgroundClick}
             isChatPanelOpen={Boolean(expandedNodeId)}
->>>>>>> ae08e6b6
             onReorderSiblings={(parentId, orderedChildIds) => {
               if (!parentId || !Array.isArray(orderedChildIds)) return;
 
