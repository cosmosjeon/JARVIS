--- conflicted
+++ resolved
@@ -70,15 +70,12 @@
   const treeBridge = useMemo(() => createTreeWidgetBridge(), []);
   const captureBridge = useMemo(() => createCaptureBridge(), []);
   const { theme, setTheme, mode } = useTheme();
-<<<<<<< HEAD
   const { zoomOnClickEnabled, setZoomOnClickEnabled } = useSettings();
-=======
   const {
     provider: selectedProvider,
     model: selectedModel,
     temperature: preferredTemperature,
   } = useAIModelPreference();
->>>>>>> 206dcd3f
 
   // 테마 옵션 정의
   const themeOptions = useMemo(() => {
