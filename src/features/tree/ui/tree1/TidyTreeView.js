--- conflicted
+++ resolved
@@ -690,12 +690,6 @@
     };
   }, [layout, dragStateManager, activeTreeId, dimensions?.width, dimensions?.height]);
 
-<<<<<<< HEAD
-  const normalizedTheme = normalizeThemeKey(theme);
-  const isDarkTheme = DARK_LIKE_THEMES.has(normalizedTheme);
-  const linkStroke = isDarkTheme ? "rgba(148, 163, 184, 0.95)" : "rgba(100, 116, 139, 0.95)";
-  const labelColor = isDarkTheme ? "#f8fafc" : "#000000";
-=======
   const isDarkTheme = theme === "dark";
   const isGlassTheme = theme === "glass";
   const linkStroke = (() => {
@@ -718,7 +712,6 @@
   })();
   const linkStrokeWidth = isGlassTheme ? 1.6 : 1.2;
   const labelColor = isDarkTheme ? "#f8fafc" : (isGlassTheme ? "rgba(248, 250, 252, 0.96)" : "#000000");
->>>>>>> 206dcd3f
   const labelStroke = isDarkTheme ? "rgba(15, 23, 42, 0.7)" : "rgba(255, 255, 255, 0.9)";
   const parentFill = isDarkTheme ? "rgba(125, 211, 252, 0.95)" : "rgba(59, 130, 246, 0.88)";
   const leafFill = isDarkTheme ? "rgba(148, 163, 184, 0.92)" : "rgba(148, 163, 184, 0.88)";
