--- conflicted
+++ resolved
@@ -17,13 +17,10 @@
   Monitor,
   Move,
   Network,
-<<<<<<< HEAD
   PanelLeft,
   PanelRight,
-=======
   RefreshCcw,
   Settings,
->>>>>>> 1ca10950
   Trash2,
 } from 'lucide-react';
 import {
