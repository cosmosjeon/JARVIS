--- conflicted
+++ resolved
@@ -18,12 +18,11 @@
      * @param {Object} hierarchyData - D3 hierarchy 데이터
      * @param {Object} dimensions - {width, height}
      * @param {Function} onTick - tick 이벤트 콜백
-     * @param {Array} memos - 메모 배열 (선택사항)
-     * @returns {Object} {nodes, links, memos} - simulation 적용된 데이터
+     * @returns {Object} {nodes, links} - simulation 적용된 데이터
      */
-    createSimulation(hierarchyData, dimensions = { width: 928, height: 600 }, onTick = null, memos = []) {
+    createSimulation(hierarchyData, dimensions = { width: 928, height: 600 }, onTick = null) {
         if (!hierarchyData) {
-            return { nodes: [], links: [], memos: [] };
+            return { nodes: [], links: [] };
         }
 
         // Hierarchy를 nodes/links로 변환
@@ -35,36 +34,6 @@
         nodes.forEach((node, i) => {
             node.index = i;
         });
-
-        // 메모를 simulation 노드로 변환
-        const memoNodes = memos.map((memo, i) => ({
-            ...memo,
-            index: nodes.length + i,
-            isMemo: true,
-            x: memo.position.x,
-            y: memo.position.y,
-            vx: 0,
-            vy: 0,
-            fx: null,
-            fy: null,
-        }));
-
-        // 모든 노드 (기존 노드 + 메모 노드) 결합
-        const allNodes = [...nodes, ...memoNodes];
-
-        // 메모-노드 연결 링크 생성
-        const memoLinks = memos.map(memo => {
-            const targetNode = nodes.find(node => node.data.id === memo.nodeId);
-            const memoNode = memoNodes.find(memoNode => memoNode.id === memo.id);
-            return {
-                source: targetNode,
-                target: memoNode,
-                isMemoLink: true,
-            };
-        });
-
-        // 모든 링크 결합
-        const allLinks = [...links, ...memoLinks];
 
         // 기존 simulation 정리
         this.cleanup();
@@ -78,19 +47,6 @@
         };
 
         // Force simulation 생성
-<<<<<<< HEAD
-        this.simulation = d3.forceSimulation(allNodes)
-            .force('link', d3.forceLink(allLinks)
-                .id(d => d.id || d.data?.id)
-                .distance(d => d.isMemoLink ? 100 : 150) // 메모 링크는 100, 노드 링크는 150
-                .strength(d => d.isMemoLink ? 0.5 : 1) // 메모 링크는 더 약하게
-            )
-            .force('charge', d3.forceManyBody()
-                .strength(d => d.isMemo ? -150 : -300) // 메모는 더 약한 반발력
-            )
-            .force('x', d3.forceX(0).strength(0.05))
-            .force('y', d3.forceY(0).strength(0.05))
-=======
         const linkForce = d3.forceLink(links)
             .id(d => d.id || d.data.id)
             .distance((link) => {
@@ -130,18 +86,17 @@
             .force('collide', collisionForce)
             .force('x', d3.forceX(0).strength((d) => (resolveDatum(d)?.nodeType === 'memo' ? 0.015 : 0.05)))
             .force('y', d3.forceY(0).strength((d) => (resolveDatum(d)?.nodeType === 'memo' ? 0.015 : 0.05)))
->>>>>>> 3ebe9641
             .force('center', d3.forceCenter(0, 0));
 
         // Tick 콜백 등록
         if (onTick && typeof onTick === 'function') {
             this.onTickCallback = onTick;
             this.simulation.on('tick', () => {
-                onTick(nodes, links, memoNodes);
+                onTick(nodes, links);
             });
         }
 
-        return { nodes, links, memos: memoNodes };
+        return { nodes, links };
     }
 
     /**
